--- conflicted
+++ resolved
@@ -18,13 +18,8 @@
     )
   ],
   dependencies: [
-<<<<<<< HEAD
-    .package(url: "https://github.com/pubnub/kmp-chat", exact: "0.14.0-swift"),
-    .package(url: "https://github.com/pubnub/swift", exact: "9.2.0")
-=======
     .package(url: "https://github.com/pubnub/kmp-chat", exact: "0.15.1-swift"),
     .package(url: "https://github.com/pubnub/swift", exact: "9.3.1")
->>>>>>> 7d03fb1e
   ],
   targets: [
     // Targets are the basic building blocks of a package, defining a module or a test suite.
