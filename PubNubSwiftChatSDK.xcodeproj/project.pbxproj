// !$*UTF8*$!
{
	archiveVersion = 1;
	classes = {
	};
	objectVersion = 56;
	objects = {

/* Begin PBXBuildFile section */
		3D043A7A2CA6AAA000F91C05 /* ThreadChannel.swift in Sources */ = {isa = PBXBuildFile; fileRef = 3D043A792CA6AAA000F91C05 /* ThreadChannel.swift */; };
		3D043A7C2CAAABBD00F91C05 /* ThreadMessage.swift in Sources */ = {isa = PBXBuildFile; fileRef = 3D043A7B2CAAABBD00F91C05 /* ThreadMessage.swift */; };
		3D043A7E2CAC190200F91C05 /* Constants.swift in Sources */ = {isa = PBXBuildFile; fileRef = 3D043A7D2CAC190200F91C05 /* Constants.swift */; };
		3D0F90D32D48DB4700986686 /* MutedUsersManagerInterface.swift in Sources */ = {isa = PBXBuildFile; fileRef = 3D0F90D12D48DB4700986686 /* MutedUsersManagerInterface.swift */; };
		3D0F90D52D48DEC700986686 /* MutedUsersManagerInterface+AsyncAwait.swift in Sources */ = {isa = PBXBuildFile; fileRef = 3D0F90D42D48DEC700986686 /* MutedUsersManagerInterface+AsyncAwait.swift */; };
		3D1CE5232D79DED800617200 /* String+Helpers.swift in Sources */ = {isa = PBXBuildFile; fileRef = 3D1CE5222D79DED800617200 /* String+Helpers.swift */; };
		3D27B8D02D2D9A61003AD459 /* ThreadChannelAsyncIntegrationTests.swift in Sources */ = {isa = PBXBuildFile; fileRef = 3D27B8CF2D2D9A61003AD459 /* ThreadChannelAsyncIntegrationTests.swift */; };
		3D27B8D22D2D9BBB003AD459 /* ThreadChannel+AsyncAwait.swift in Sources */ = {isa = PBXBuildFile; fileRef = 3D27B8D12D2D9BBB003AD459 /* ThreadChannel+AsyncAwait.swift */; };
		3D27B8D42D2EAEA6003AD459 /* MessageDraftAsyncIntegrationTests.swift in Sources */ = {isa = PBXBuildFile; fileRef = 3D27B8D32D2EAEA5003AD459 /* MessageDraftAsyncIntegrationTests.swift */; };
		3D27B8D62D2EAF86003AD459 /* MessageDraft+AsyncAwait.swift in Sources */ = {isa = PBXBuildFile; fileRef = 3D27B8D52D2EAF86003AD459 /* MessageDraft+AsyncAwait.swift */; };
		3D2813212D7B4EF4004623A0 /* PubNubChat in Frameworks */ = {isa = PBXBuildFile; productRef = 3D2813202D7B4EF4004623A0 /* PubNubChat */; };
		3D2CA2362C5B9320008D2284 /* PubNubChat+Transform.swift in Sources */ = {isa = PBXBuildFile; fileRef = 3D2CA2352C5B9320008D2284 /* PubNubChat+Transform.swift */; };
		3D2CA2382C5B9ACA008D2284 /* File.swift in Sources */ = {isa = PBXBuildFile; fileRef = 3D2CA2372C5B9ACA008D2284 /* File.swift */; };
		3D2CA23A2C5B9CF6008D2284 /* Dictionary.swift in Sources */ = {isa = PBXBuildFile; fileRef = 3D2CA2392C5B9CF6008D2284 /* Dictionary.swift */; };
		3D2CA23C2C5B9E51008D2284 /* Action.swift in Sources */ = {isa = PBXBuildFile; fileRef = 3D2CA23B2C5B9E51008D2284 /* Action.swift */; };
		3D2CA23E2C5BBCDB008D2284 /* PubNubChat.PNPushType.swift in Sources */ = {isa = PBXBuildFile; fileRef = 3D2CA23D2C5BBCDB008D2284 /* PubNubChat.PNPushType.swift */; };
		3D2CA2402C5BBDB6008D2284 /* PubNubChat.PNPushEnvironment.swift in Sources */ = {isa = PBXBuildFile; fileRef = 3D2CA23F2C5BBDB6008D2284 /* PubNubChat.PNPushEnvironment.swift */; };
		3D2CA2442C5CFBE7008D2284 /* FutureResult.swift in Sources */ = {isa = PBXBuildFile; fileRef = 3D2CA2432C5CFBE7008D2284 /* FutureResult.swift */; };
		3D2CA2482C621876008D2284 /* MessageActionType.swift in Sources */ = {isa = PBXBuildFile; fileRef = 3D2CA2472C621876008D2284 /* MessageActionType.swift */; };
		3D334BD02C8EE9E500F8793C /* PubNub.PushService.swift in Sources */ = {isa = PBXBuildFile; fileRef = 3D334BCF2C8EE9E500F8793C /* PubNub.PushService.swift */; };
		3D334BD22C8EEAA800F8793C /* PubNub.PushEnvironment.swift in Sources */ = {isa = PBXBuildFile; fileRef = 3D334BD12C8EEAA800F8793C /* PubNub.PushEnvironment.swift */; };
		3D46D4292D11D8D2007D08DB /* BaseIntegrationTestCase.swift in Sources */ = {isa = PBXBuildFile; fileRef = 3D46D4282D11D8D2007D08DB /* BaseIntegrationTestCase.swift */; };
		3D46D4302D122C8F007D08DB /* IntegrationTestCaseConfiguration.swift in Sources */ = {isa = PBXBuildFile; fileRef = 3D46D42F2D122C8F007D08DB /* IntegrationTestCaseConfiguration.swift */; };
		3D46D4322D122CD6007D08DB /* RandomStringGenerator.swift in Sources */ = {isa = PBXBuildFile; fileRef = 3D46D4312D122CD6007D08DB /* RandomStringGenerator.swift */; };
		3D46D4372D12306A007D08DB /* Membership+AsyncAwait.swift in Sources */ = {isa = PBXBuildFile; fileRef = 3D46D4352D12302E007D08DB /* Membership+AsyncAwait.swift */; };
		3D46D43B2D1231F5007D08DB /* Channel+AsyncAwait.swift in Sources */ = {isa = PBXBuildFile; fileRef = 3D46D4392D1231F1007D08DB /* Channel+AsyncAwait.swift */; };
		3D46D43E2D123370007D08DB /* Chat+AsyncAwait.swift in Sources */ = {isa = PBXBuildFile; fileRef = 3D46D43C2D12335D007D08DB /* Chat+AsyncAwait.swift */; };
		3D46D4402D130526007D08DB /* Message+AsyncAwait.swift in Sources */ = {isa = PBXBuildFile; fileRef = 3D46D43F2D130526007D08DB /* Message+AsyncAwait.swift */; };
		3D46D4422D131BBC007D08DB /* ThreadMessage+AsyncAwait.swift in Sources */ = {isa = PBXBuildFile; fileRef = 3D46D4412D131BBC007D08DB /* ThreadMessage+AsyncAwait.swift */; };
		3D46D45A2D131EB2007D08DB /* PubNubSwiftChatSDK.framework in Frameworks */ = {isa = PBXBuildFile; fileRef = 3DB73A072C4FE13C007FE249 /* PubNubSwiftChatSDK.framework */; platformFilter = ios; };
		3D46D4612D131F42007D08DB /* BaseIntegrationTestCase.swift in Sources */ = {isa = PBXBuildFile; fileRef = 3D46D4282D11D8D2007D08DB /* BaseIntegrationTestCase.swift */; };
		3D46D4622D131FB3007D08DB /* BaseAsyncIntegrationTestCase.swift in Sources */ = {isa = PBXBuildFile; fileRef = 3D46D42A2D11DC8D007D08DB /* BaseAsyncIntegrationTestCase.swift */; };
		3D46D4632D131FC1007D08DB /* MembershipAsyncIntegrationTests.swift in Sources */ = {isa = PBXBuildFile; fileRef = 3D46D42C2D1213C0007D08DB /* MembershipAsyncIntegrationTests.swift */; };
		3D46D4642D131FD0007D08DB /* RandomStringGenerator.swift in Sources */ = {isa = PBXBuildFile; fileRef = 3D46D4312D122CD6007D08DB /* RandomStringGenerator.swift */; };
		3D46D4652D1320DA007D08DB /* PubNubSwiftChatSDKTests.plist in Resources */ = {isa = PBXBuildFile; fileRef = 3DB49E1A2C75F573006356ED /* PubNubSwiftChatSDKTests.plist */; };
		3D46D4672D1320F6007D08DB /* MessageAsyncIntegrationTests.swift in Sources */ = {isa = PBXBuildFile; fileRef = 3D46D4662D1320F6007D08DB /* MessageAsyncIntegrationTests.swift */; };
		3D46D4682D13287A007D08DB /* IntegrationTestCaseConfiguration.swift in Sources */ = {isa = PBXBuildFile; fileRef = 3D46D42F2D122C8F007D08DB /* IntegrationTestCaseConfiguration.swift */; };
		3D46D46A2D142035007D08DB /* ThreadMessageAsyncIntegrationTests.swift in Sources */ = {isa = PBXBuildFile; fileRef = 3D46D4692D142035007D08DB /* ThreadMessageAsyncIntegrationTests.swift */; };
		3D46D46C2D14BF2D007D08DB /* ChannelAsyncIntegrationTests.swift in Sources */ = {isa = PBXBuildFile; fileRef = 3D46D46B2D14BF2D007D08DB /* ChannelAsyncIntegrationTests.swift */; };
		3D7062C62D2D4A4F000729E1 /* ChatAsyncIntegrationTests.swift in Sources */ = {isa = PBXBuildFile; fileRef = 3D7062C52D2D4A4F000729E1 /* ChatAsyncIntegrationTests.swift */; };
		3D7062C82D2D82A5000729E1 /* User+AsyncAwait.swift in Sources */ = {isa = PBXBuildFile; fileRef = 3D7062C72D2D82A5000729E1 /* User+AsyncAwait.swift */; };
		3D7062CB2D2D8C27000729E1 /* UserAsyncIntegrationTests.swift in Sources */ = {isa = PBXBuildFile; fileRef = 3D7062C92D2D8BD9000729E1 /* UserAsyncIntegrationTests.swift */; };
		3D79EB862D0C40ED00F7AB56 /* PubNubChat.PubNubError.swift in Sources */ = {isa = PBXBuildFile; fileRef = 3D79EB852D0C40ED00F7AB56 /* PubNubChat.PubNubError.swift */; };
		3D7BBF6F2C8893D400FBA623 /* ChatAdapter.swift in Sources */ = {isa = PBXBuildFile; fileRef = 3D7BBF6E2C8893D400FBA623 /* ChatAdapter.swift */; };
		3D83621A2CC7B35200A21B9A /* MessageDraftChangeListener.swift in Sources */ = {isa = PBXBuildFile; fileRef = 3D8362192CC7B35200A21B9A /* MessageDraftChangeListener.swift */; };
		3D842D242C9DC0AA005C0B55 /* ErrorConstants.swift in Sources */ = {isa = PBXBuildFile; fileRef = 3D842D232C9DC0AA005C0B55 /* ErrorConstants.swift */; };
		3D9A17942CC1573100F3F8AB /* MessageDraft.swift in Sources */ = {isa = PBXBuildFile; fileRef = 3D9A17932CC1573100F3F8AB /* MessageDraft.swift */; };
		3D9A17962CC250A300F3F8AB /* MessageDraftImpl.swift in Sources */ = {isa = PBXBuildFile; fileRef = 3D9A17952CC250A300F3F8AB /* MessageDraftImpl.swift */; };
		3D9A179B2CC65A0700F3F8AB /* MessageDraftIntegrationTests.swift in Sources */ = {isa = PBXBuildFile; fileRef = 3D9A17992CC659E800F3F8AB /* MessageDraftIntegrationTests.swift */; };
		3DA530C62C87455200DDE763 /* ThreadChannelIntegrationTests.swift in Sources */ = {isa = PBXBuildFile; fileRef = 3DA530C52C87455200DDE763 /* ThreadChannelIntegrationTests.swift */; };
		3DA530C82C882F2500DDE763 /* ChatIntegrationTests.swift in Sources */ = {isa = PBXBuildFile; fileRef = 3DA530C72C882F2500DDE763 /* ChatIntegrationTests.swift */; };
		3DB2A8AF2C7F54A400167058 /* ChannelIntegrationTests.swift in Sources */ = {isa = PBXBuildFile; fileRef = 3DB2A8AE2C7F54A400167058 /* ChannelIntegrationTests.swift */; };
		3DB2A8B32C807DDC00167058 /* UserImpl.swift in Sources */ = {isa = PBXBuildFile; fileRef = 3DB2A8B22C807DDC00167058 /* UserImpl.swift */; };
		3DB2A8B52C807E2A00167058 /* MembershipImpl.swift in Sources */ = {isa = PBXBuildFile; fileRef = 3DB2A8B42C807E2A00167058 /* MembershipImpl.swift */; };
		3DB2A8B92C80993B00167058 /* ChannelType.swift in Sources */ = {isa = PBXBuildFile; fileRef = 3DB2A8B82C80993B00167058 /* ChannelType.swift */; };
		3DB2A8BB2C8099F300167058 /* EventContent.swift in Sources */ = {isa = PBXBuildFile; fileRef = 3DB2A8BA2C8099F300167058 /* EventContent.swift */; };
		3DB2A8BD2C809A1400167058 /* ChatError.swift in Sources */ = {isa = PBXBuildFile; fileRef = 3DB2A8BC2C809A1400167058 /* ChatError.swift */; };
		3DB2A8BF2C809B1F00167058 /* EmitEventMethod.swift in Sources */ = {isa = PBXBuildFile; fileRef = 3DB2A8BE2C809B1F00167058 /* EmitEventMethod.swift */; };
		3DB49E1B2C75F573006356ED /* PubNubSwiftChatSDKTests.plist in Resources */ = {isa = PBXBuildFile; fileRef = 3DB49E1A2C75F573006356ED /* PubNubSwiftChatSDKTests.plist */; };
		3DB49E1D2C75F70C006356ED /* UserIntegrationTests.swift in Sources */ = {isa = PBXBuildFile; fileRef = 3DB49E1C2C75F70C006356ED /* UserIntegrationTests.swift */; };
		3DB49E212C761BD1006356ED /* AutoCloseable.swift in Sources */ = {isa = PBXBuildFile; fileRef = 3DB49E202C761BD1006356ED /* AutoCloseable.swift */; };
		3DB49E282C777ECD006356ED /* MembershipIntegrationTests.swift in Sources */ = {isa = PBXBuildFile; fileRef = 3DB49E272C777ECD006356ED /* MembershipIntegrationTests.swift */; };
		3DB49E2A2C788529006356ED /* MessageIntegrationTests.swift in Sources */ = {isa = PBXBuildFile; fileRef = 3DB49E292C788529006356ED /* MessageIntegrationTests.swift */; };
		3DB551D12C7C652300634BDC /* PubNubSwiftChatSDK.framework in Frameworks */ = {isa = PBXBuildFile; fileRef = 3DB73A072C4FE13C007FE249 /* PubNubSwiftChatSDK.framework */; };
		3DB551DB2C7C983000634BDC /* ThreadMessageIntegrationTests.swift in Sources */ = {isa = PBXBuildFile; fileRef = 3DB551DA2C7C983000634BDC /* ThreadMessageIntegrationTests.swift */; };
		3DB5A3172E2F848A001741C8 /* ChannelGroup.swift in Sources */ = {isa = PBXBuildFile; fileRef = 3DB5A3162E2F848A001741C8 /* ChannelGroup.swift */; };
		3DB5A3192E2F900B001741C8 /* ChannelGroupImpl.swift in Sources */ = {isa = PBXBuildFile; fileRef = 3DB5A3182E2F900B001741C8 /* ChannelGroupImpl.swift */; };
		3DB5A31C2E2F9633001741C8 /* ChannelGroupIntegrationTests.swift in Sources */ = {isa = PBXBuildFile; fileRef = 3DB5A31B2E2F9633001741C8 /* ChannelGroupIntegrationTests.swift */; };
		3DB5A31E2E30D6DA001741C8 /* ChannelGroupAsyncIntegrationTests.swift in Sources */ = {isa = PBXBuildFile; fileRef = 3DB5A31D2E30D6DA001741C8 /* ChannelGroupAsyncIntegrationTests.swift */; };
		3DB5A3202E30D771001741C8 /* ChannelGroup+AsyncAwait.swift in Sources */ = {isa = PBXBuildFile; fileRef = 3DB5A31F2E30D771001741C8 /* ChannelGroup+AsyncAwait.swift */; };
		3DB73A0C2C4FE13C007FE249 /* PubNubSwiftChatSDK.docc in Sources */ = {isa = PBXBuildFile; fileRef = 3DB73A0B2C4FE13C007FE249 /* PubNubSwiftChatSDK.docc */; };
		3DB73A172C4FE13C007FE249 /* BaseClosureIntegrationTestCase.swift in Sources */ = {isa = PBXBuildFile; fileRef = 3DB73A162C4FE13C007FE249 /* BaseClosureIntegrationTestCase.swift */; };
		3DB73A182C4FE13C007FE249 /* PubNubSwiftChatSDK.h in Headers */ = {isa = PBXBuildFile; fileRef = 3DB73A0A2C4FE13C007FE249 /* PubNubSwiftChatSDK.h */; settings = {ATTRIBUTES = (Public, ); }; };
		3DB73A262C4FE1F6007FE249 /* ChatConfiguration.swift in Sources */ = {isa = PBXBuildFile; fileRef = 3DB73A242C4FE1F6007FE249 /* ChatConfiguration.swift */; };
		3DB73A272C4FE1F6007FE249 /* Chat.swift in Sources */ = {isa = PBXBuildFile; fileRef = 3DB73A252C4FE1F6007FE249 /* Chat.swift */; };
		3DB73A352C502688007FE249 /* Int.swift in Sources */ = {isa = PBXBuildFile; fileRef = 3DB73A342C502688007FE249 /* Int.swift */; };
		3DB73A372C5026B4007FE249 /* PubNubHashedPage.swift in Sources */ = {isa = PBXBuildFile; fileRef = 3DB73A362C5026B4007FE249 /* PubNubHashedPage.swift */; };
		3DB73A392C5026E5007FE249 /* PubNub.MembershipSortField.swift in Sources */ = {isa = PBXBuildFile; fileRef = 3DB73A382C5026E5007FE249 /* PubNub.MembershipSortField.swift */; };
		3DB73A3C2C50F42B007FE249 /* User.swift in Sources */ = {isa = PBXBuildFile; fileRef = 3DB73A3B2C50F42B007FE249 /* User.swift */; };
		3DB73A3E2C50F5F3007FE249 /* Membership.swift in Sources */ = {isa = PBXBuildFile; fileRef = 3DB73A3D2C50F5F3007FE249 /* Membership.swift */; };
		3DB73A402C51051C007FE249 /* Channel.swift in Sources */ = {isa = PBXBuildFile; fileRef = 3DB73A3F2C51051C007FE249 /* Channel.swift */; };
		3DB73A422C511900007FE249 /* Message.swift in Sources */ = {isa = PBXBuildFile; fileRef = 3DB73A412C511900007FE249 /* Message.swift */; };
		3DB73A452C511D52007FE249 /* Restriction.swift in Sources */ = {isa = PBXBuildFile; fileRef = 3DB73A442C511D52007FE249 /* Restriction.swift */; };
		3DB73A472C51353B007FE249 /* MessageMentionedUser.swift in Sources */ = {isa = PBXBuildFile; fileRef = 3DB73A462C51353B007FE249 /* MessageMentionedUser.swift */; };
		3DB73A492C513578007FE249 /* MessageReferencedChannel.swift in Sources */ = {isa = PBXBuildFile; fileRef = 3DB73A482C513578007FE249 /* MessageReferencedChannel.swift */; };
		3DB73A4B2C5135C3007FE249 /* QuotedMessage.swift in Sources */ = {isa = PBXBuildFile; fileRef = 3DB73A4A2C5135C3007FE249 /* QuotedMessage.swift */; };
		3DB73A4D2C513646007FE249 /* TextLink.swift in Sources */ = {isa = PBXBuildFile; fileRef = 3DB73A4C2C513646007FE249 /* TextLink.swift */; };
		3DB73A4F2C52881A007FE249 /* PubNubChat.ChannelType.swift in Sources */ = {isa = PBXBuildFile; fileRef = 3DB73A4E2C52881A007FE249 /* PubNubChat.ChannelType.swift */; };
		3DB73A512C539421007FE249 /* InputFile.swift in Sources */ = {isa = PBXBuildFile; fileRef = 3DB73A502C539421007FE249 /* InputFile.swift */; };
		3DB73A532C53A20C007FE249 /* MessageImpl.swift in Sources */ = {isa = PBXBuildFile; fileRef = 3DB73A522C53A20C007FE249 /* MessageImpl.swift */; };
		3DB73A552C53A22F007FE249 /* ThreadMessageImpl.swift in Sources */ = {isa = PBXBuildFile; fileRef = 3DB73A542C53A22F007FE249 /* ThreadMessageImpl.swift */; };
		3DB73A592C53BF18007FE249 /* GetFileItem.swift in Sources */ = {isa = PBXBuildFile; fileRef = 3DB73A582C53BF18007FE249 /* GetFileItem.swift */; };
		3DB73A5B2C53CAB1007FE249 /* BaseChannel.swift in Sources */ = {isa = PBXBuildFile; fileRef = 3DB73A5A2C53CAB1007FE249 /* BaseChannel.swift */; };
		3DB73A5D2C53CC0A007FE249 /* ThreadChannelImpl.swift in Sources */ = {isa = PBXBuildFile; fileRef = 3DB73A5C2C53CC0A007FE249 /* ThreadChannelImpl.swift */; };
		3DB73A632C579938007FE249 /* PubNub.ObjectSortField.swift in Sources */ = {isa = PBXBuildFile; fileRef = 3DB73A622C579938007FE249 /* PubNub.ObjectSortField.swift */; };
		3DB73A652C57A782007FE249 /* CreateDirectConversationResult.swift in Sources */ = {isa = PBXBuildFile; fileRef = 3DB73A642C57A782007FE249 /* CreateDirectConversationResult.swift */; };
		3DB73A672C57A8C5007FE249 /* CreateGroupConversationResult.swift in Sources */ = {isa = PBXBuildFile; fileRef = 3DB73A662C57A8C5007FE249 /* CreateGroupConversationResult.swift */; };
		3DB73A692C57AA1B007FE249 /* PubNubChat.KotlinArray.swift in Sources */ = {isa = PBXBuildFile; fileRef = 3DB73A682C57AA1B007FE249 /* PubNubChat.KotlinArray.swift */; };
		3DB73A6B2C57B9D8007FE249 /* GetUnreadMessagesCount.swift in Sources */ = {isa = PBXBuildFile; fileRef = 3DB73A6A2C57B9D8007FE249 /* GetUnreadMessagesCount.swift */; };
		3DB73A6D2C57BB35007FE249 /* BaseMessage.swift in Sources */ = {isa = PBXBuildFile; fileRef = 3DB73A6C2C57BB35007FE249 /* BaseMessage.swift */; };
		3DB73A6F2C57BB97007FE249 /* ChannelImpl.swift in Sources */ = {isa = PBXBuildFile; fileRef = 3DB73A6E2C57BB97007FE249 /* ChannelImpl.swift */; };
		3DB73A712C57C034007FE249 /* Event.swift in Sources */ = {isa = PBXBuildFile; fileRef = 3DB73A702C57C034007FE249 /* Event.swift */; };
		3DB73A732C57CE9E007FE249 /* PubNubChat.RestrictionType.swift in Sources */ = {isa = PBXBuildFile; fileRef = 3DB73A722C57CE9E007FE249 /* PubNubChat.RestrictionType.swift */; };
		3DB73A752C57D073007FE249 /* PubNubChat.Event.swift in Sources */ = {isa = PBXBuildFile; fileRef = 3DB73A742C57D073007FE249 /* PubNubChat.Event.swift */; };
		3DB73A7B2C57EA29007FE249 /* ChatImpl.swift in Sources */ = {isa = PBXBuildFile; fileRef = 3DB73A7A2C57EA29007FE249 /* ChatImpl.swift */; };
		3DB73A7D2C57EA94007FE249 /* Timetoken.swift in Sources */ = {isa = PBXBuildFile; fileRef = 3DB73A7C2C57EA94007FE249 /* Timetoken.swift */; };
		3DB73A7F2C58CCAE007FE249 /* GetCurrentUserMentionsResult.swift in Sources */ = {isa = PBXBuildFile; fileRef = 3DB73A7E2C58CCAE007FE249 /* GetCurrentUserMentionsResult.swift */; };
		3DCF7DFC2CD0FFCC00889326 /* PubNubSDK in Frameworks */ = {isa = PBXBuildFile; productRef = 3DCF7DFB2CD0FFCC00889326 /* PubNubSDK */; };
/* End PBXBuildFile section */

/* Begin PBXContainerItemProxy section */
		3D46D45B2D131EB2007D08DB /* PBXContainerItemProxy */ = {
			isa = PBXContainerItemProxy;
			containerPortal = 3DB739FE2C4FE13C007FE249 /* Project object */;
			proxyType = 1;
			remoteGlobalIDString = 3DB73A062C4FE13C007FE249;
			remoteInfo = PubNubSwiftChatSDK;
		};
		3DB551D32C7C652300634BDC /* PBXContainerItemProxy */ = {
			isa = PBXContainerItemProxy;
			containerPortal = 3DB739FE2C4FE13C007FE249 /* Project object */;
			proxyType = 1;
			remoteGlobalIDString = 3DB73A062C4FE13C007FE249;
			remoteInfo = PubNubChatSDK;
		};
/* End PBXContainerItemProxy section */

/* Begin PBXCopyFilesBuildPhase section */
		3DB551D92C7C654600634BDC /* Embed Frameworks */ = {
			isa = PBXCopyFilesBuildPhase;
			buildActionMask = 2147483647;
			dstPath = "";
			dstSubfolderSpec = 10;
			files = (
			);
			name = "Embed Frameworks";
			runOnlyForDeploymentPostprocessing = 0;
		};
/* End PBXCopyFilesBuildPhase section */

/* Begin PBXFileReference section */
		3D043A792CA6AAA000F91C05 /* ThreadChannel.swift */ = {isa = PBXFileReference; lastKnownFileType = sourcecode.swift; path = ThreadChannel.swift; sourceTree = "<group>"; };
		3D043A7B2CAAABBD00F91C05 /* ThreadMessage.swift */ = {isa = PBXFileReference; lastKnownFileType = sourcecode.swift; path = ThreadMessage.swift; sourceTree = "<group>"; };
		3D043A7D2CAC190200F91C05 /* Constants.swift */ = {isa = PBXFileReference; lastKnownFileType = sourcecode.swift; path = Constants.swift; sourceTree = "<group>"; };
		3D0F90D12D48DB4700986686 /* MutedUsersManagerInterface.swift */ = {isa = PBXFileReference; fileEncoding = 4; lastKnownFileType = sourcecode.swift; path = MutedUsersManagerInterface.swift; sourceTree = "<group>"; };
		3D0F90D42D48DEC700986686 /* MutedUsersManagerInterface+AsyncAwait.swift */ = {isa = PBXFileReference; lastKnownFileType = sourcecode.swift; path = "MutedUsersManagerInterface+AsyncAwait.swift"; sourceTree = "<group>"; };
		3D1CE5222D79DED800617200 /* String+Helpers.swift */ = {isa = PBXFileReference; lastKnownFileType = sourcecode.swift; path = "String+Helpers.swift"; sourceTree = "<group>"; };
		3D27B8CF2D2D9A61003AD459 /* ThreadChannelAsyncIntegrationTests.swift */ = {isa = PBXFileReference; lastKnownFileType = sourcecode.swift; path = ThreadChannelAsyncIntegrationTests.swift; sourceTree = "<group>"; };
		3D27B8D12D2D9BBB003AD459 /* ThreadChannel+AsyncAwait.swift */ = {isa = PBXFileReference; lastKnownFileType = sourcecode.swift; path = "ThreadChannel+AsyncAwait.swift"; sourceTree = "<group>"; };
		3D27B8D32D2EAEA5003AD459 /* MessageDraftAsyncIntegrationTests.swift */ = {isa = PBXFileReference; lastKnownFileType = sourcecode.swift; path = MessageDraftAsyncIntegrationTests.swift; sourceTree = "<group>"; };
		3D27B8D52D2EAF86003AD459 /* MessageDraft+AsyncAwait.swift */ = {isa = PBXFileReference; lastKnownFileType = sourcecode.swift; path = "MessageDraft+AsyncAwait.swift"; sourceTree = "<group>"; };
		3D2CA2352C5B9320008D2284 /* PubNubChat+Transform.swift */ = {isa = PBXFileReference; lastKnownFileType = sourcecode.swift; path = "PubNubChat+Transform.swift"; sourceTree = "<group>"; };
		3D2CA2372C5B9ACA008D2284 /* File.swift */ = {isa = PBXFileReference; lastKnownFileType = sourcecode.swift; path = File.swift; sourceTree = "<group>"; };
		3D2CA2392C5B9CF6008D2284 /* Dictionary.swift */ = {isa = PBXFileReference; lastKnownFileType = sourcecode.swift; path = Dictionary.swift; sourceTree = "<group>"; };
		3D2CA23B2C5B9E51008D2284 /* Action.swift */ = {isa = PBXFileReference; lastKnownFileType = sourcecode.swift; path = Action.swift; sourceTree = "<group>"; };
		3D2CA23D2C5BBCDB008D2284 /* PubNubChat.PNPushType.swift */ = {isa = PBXFileReference; lastKnownFileType = sourcecode.swift; path = PubNubChat.PNPushType.swift; sourceTree = "<group>"; };
		3D2CA23F2C5BBDB6008D2284 /* PubNubChat.PNPushEnvironment.swift */ = {isa = PBXFileReference; lastKnownFileType = sourcecode.swift; path = PubNubChat.PNPushEnvironment.swift; sourceTree = "<group>"; };
		3D2CA2432C5CFBE7008D2284 /* FutureResult.swift */ = {isa = PBXFileReference; lastKnownFileType = sourcecode.swift; path = FutureResult.swift; sourceTree = "<group>"; };
		3D2CA2472C621876008D2284 /* MessageActionType.swift */ = {isa = PBXFileReference; lastKnownFileType = sourcecode.swift; path = MessageActionType.swift; sourceTree = "<group>"; };
		3D334BCF2C8EE9E500F8793C /* PubNub.PushService.swift */ = {isa = PBXFileReference; lastKnownFileType = sourcecode.swift; path = PubNub.PushService.swift; sourceTree = "<group>"; };
		3D334BD12C8EEAA800F8793C /* PubNub.PushEnvironment.swift */ = {isa = PBXFileReference; lastKnownFileType = sourcecode.swift; path = PubNub.PushEnvironment.swift; sourceTree = "<group>"; };
		3D46D4282D11D8D2007D08DB /* BaseIntegrationTestCase.swift */ = {isa = PBXFileReference; lastKnownFileType = sourcecode.swift; path = BaseIntegrationTestCase.swift; sourceTree = "<group>"; };
		3D46D42A2D11DC8D007D08DB /* BaseAsyncIntegrationTestCase.swift */ = {isa = PBXFileReference; lastKnownFileType = sourcecode.swift; path = BaseAsyncIntegrationTestCase.swift; sourceTree = "<group>"; };
		3D46D42C2D1213C0007D08DB /* MembershipAsyncIntegrationTests.swift */ = {isa = PBXFileReference; lastKnownFileType = sourcecode.swift; path = MembershipAsyncIntegrationTests.swift; sourceTree = "<group>"; };
		3D46D42F2D122C8F007D08DB /* IntegrationTestCaseConfiguration.swift */ = {isa = PBXFileReference; lastKnownFileType = sourcecode.swift; path = IntegrationTestCaseConfiguration.swift; sourceTree = "<group>"; };
		3D46D4312D122CD6007D08DB /* RandomStringGenerator.swift */ = {isa = PBXFileReference; lastKnownFileType = sourcecode.swift; path = RandomStringGenerator.swift; sourceTree = "<group>"; };
		3D46D4352D12302E007D08DB /* Membership+AsyncAwait.swift */ = {isa = PBXFileReference; lastKnownFileType = sourcecode.swift; path = "Membership+AsyncAwait.swift"; sourceTree = "<group>"; };
		3D46D4392D1231F1007D08DB /* Channel+AsyncAwait.swift */ = {isa = PBXFileReference; lastKnownFileType = sourcecode.swift; path = "Channel+AsyncAwait.swift"; sourceTree = "<group>"; };
		3D46D43C2D12335D007D08DB /* Chat+AsyncAwait.swift */ = {isa = PBXFileReference; lastKnownFileType = sourcecode.swift; path = "Chat+AsyncAwait.swift"; sourceTree = "<group>"; };
		3D46D43F2D130526007D08DB /* Message+AsyncAwait.swift */ = {isa = PBXFileReference; lastKnownFileType = sourcecode.swift; path = "Message+AsyncAwait.swift"; sourceTree = "<group>"; };
		3D46D4412D131BBC007D08DB /* ThreadMessage+AsyncAwait.swift */ = {isa = PBXFileReference; lastKnownFileType = sourcecode.swift; path = "ThreadMessage+AsyncAwait.swift"; sourceTree = "<group>"; };
		3D46D4432D131D5A007D08DB /* PubNubSwiftChatSDKAsyncTests.xctestplan */ = {isa = PBXFileReference; lastKnownFileType = text; path = PubNubSwiftChatSDKAsyncTests.xctestplan; sourceTree = "<group>"; };
		3D46D4562D131EB2007D08DB /* PubNubSwiftChatSDKAsyncTests.xctest */ = {isa = PBXFileReference; explicitFileType = wrapper.cfbundle; includeInIndex = 0; path = PubNubSwiftChatSDKAsyncTests.xctest; sourceTree = BUILT_PRODUCTS_DIR; };
		3D46D4662D1320F6007D08DB /* MessageAsyncIntegrationTests.swift */ = {isa = PBXFileReference; lastKnownFileType = sourcecode.swift; path = MessageAsyncIntegrationTests.swift; sourceTree = "<group>"; };
		3D46D4692D142035007D08DB /* ThreadMessageAsyncIntegrationTests.swift */ = {isa = PBXFileReference; lastKnownFileType = sourcecode.swift; path = ThreadMessageAsyncIntegrationTests.swift; sourceTree = "<group>"; };
		3D46D46B2D14BF2D007D08DB /* ChannelAsyncIntegrationTests.swift */ = {isa = PBXFileReference; lastKnownFileType = sourcecode.swift; path = ChannelAsyncIntegrationTests.swift; sourceTree = "<group>"; };
		3D7062C52D2D4A4F000729E1 /* ChatAsyncIntegrationTests.swift */ = {isa = PBXFileReference; lastKnownFileType = sourcecode.swift; path = ChatAsyncIntegrationTests.swift; sourceTree = "<group>"; };
		3D7062C72D2D82A5000729E1 /* User+AsyncAwait.swift */ = {isa = PBXFileReference; lastKnownFileType = sourcecode.swift; path = "User+AsyncAwait.swift"; sourceTree = "<group>"; };
		3D7062C92D2D8BD9000729E1 /* UserAsyncIntegrationTests.swift */ = {isa = PBXFileReference; lastKnownFileType = sourcecode.swift; path = UserAsyncIntegrationTests.swift; sourceTree = "<group>"; };
		3D79EB852D0C40ED00F7AB56 /* PubNubChat.PubNubError.swift */ = {isa = PBXFileReference; lastKnownFileType = sourcecode.swift; path = PubNubChat.PubNubError.swift; sourceTree = "<group>"; };
		3D7BBF6E2C8893D400FBA623 /* ChatAdapter.swift */ = {isa = PBXFileReference; lastKnownFileType = sourcecode.swift; path = ChatAdapter.swift; sourceTree = "<group>"; };
		3D8362192CC7B35200A21B9A /* MessageDraftChangeListener.swift */ = {isa = PBXFileReference; lastKnownFileType = sourcecode.swift; path = MessageDraftChangeListener.swift; sourceTree = "<group>"; };
		3D842D232C9DC0AA005C0B55 /* ErrorConstants.swift */ = {isa = PBXFileReference; lastKnownFileType = sourcecode.swift; path = ErrorConstants.swift; sourceTree = "<group>"; };
		3D842D2B2C9DD7EB005C0B55 /* PubNubSwiftChatSDKTests.xctestplan */ = {isa = PBXFileReference; lastKnownFileType = text; path = PubNubSwiftChatSDKTests.xctestplan; sourceTree = "<group>"; };
		3D9A17932CC1573100F3F8AB /* MessageDraft.swift */ = {isa = PBXFileReference; lastKnownFileType = sourcecode.swift; path = MessageDraft.swift; sourceTree = "<group>"; };
		3D9A17952CC250A300F3F8AB /* MessageDraftImpl.swift */ = {isa = PBXFileReference; lastKnownFileType = sourcecode.swift; path = MessageDraftImpl.swift; sourceTree = "<group>"; };
		3D9A17992CC659E800F3F8AB /* MessageDraftIntegrationTests.swift */ = {isa = PBXFileReference; lastKnownFileType = sourcecode.swift; path = MessageDraftIntegrationTests.swift; sourceTree = "<group>"; };
		3DA530C52C87455200DDE763 /* ThreadChannelIntegrationTests.swift */ = {isa = PBXFileReference; lastKnownFileType = sourcecode.swift; path = ThreadChannelIntegrationTests.swift; sourceTree = "<group>"; };
		3DA530C72C882F2500DDE763 /* ChatIntegrationTests.swift */ = {isa = PBXFileReference; lastKnownFileType = sourcecode.swift; path = ChatIntegrationTests.swift; sourceTree = "<group>"; };
		3DADCAED2C9896AF001B3DE2 /* Package.swift */ = {isa = PBXFileReference; fileEncoding = 4; lastKnownFileType = sourcecode.swift; path = Package.swift; sourceTree = "<group>"; };
		3DB2A8AE2C7F54A400167058 /* ChannelIntegrationTests.swift */ = {isa = PBXFileReference; lastKnownFileType = sourcecode.swift; path = ChannelIntegrationTests.swift; sourceTree = "<group>"; };
		3DB2A8B22C807DDC00167058 /* UserImpl.swift */ = {isa = PBXFileReference; lastKnownFileType = sourcecode.swift; path = UserImpl.swift; sourceTree = "<group>"; };
		3DB2A8B42C807E2A00167058 /* MembershipImpl.swift */ = {isa = PBXFileReference; lastKnownFileType = sourcecode.swift; path = MembershipImpl.swift; sourceTree = "<group>"; };
		3DB2A8B82C80993B00167058 /* ChannelType.swift */ = {isa = PBXFileReference; lastKnownFileType = sourcecode.swift; path = ChannelType.swift; sourceTree = "<group>"; };
		3DB2A8BA2C8099F300167058 /* EventContent.swift */ = {isa = PBXFileReference; fileEncoding = 4; lastKnownFileType = sourcecode.swift; path = EventContent.swift; sourceTree = "<group>"; };
		3DB2A8BC2C809A1400167058 /* ChatError.swift */ = {isa = PBXFileReference; fileEncoding = 4; lastKnownFileType = sourcecode.swift; path = ChatError.swift; sourceTree = "<group>"; };
		3DB2A8BE2C809B1F00167058 /* EmitEventMethod.swift */ = {isa = PBXFileReference; lastKnownFileType = sourcecode.swift; path = EmitEventMethod.swift; sourceTree = "<group>"; };
		3DB49E1A2C75F573006356ED /* PubNubSwiftChatSDKTests.plist */ = {isa = PBXFileReference; lastKnownFileType = text.plist.xml; path = PubNubSwiftChatSDKTests.plist; sourceTree = "<group>"; };
		3DB49E1C2C75F70C006356ED /* UserIntegrationTests.swift */ = {isa = PBXFileReference; lastKnownFileType = sourcecode.swift; path = UserIntegrationTests.swift; sourceTree = "<group>"; };
		3DB49E202C761BD1006356ED /* AutoCloseable.swift */ = {isa = PBXFileReference; lastKnownFileType = sourcecode.swift; path = AutoCloseable.swift; sourceTree = "<group>"; };
		3DB49E272C777ECD006356ED /* MembershipIntegrationTests.swift */ = {isa = PBXFileReference; lastKnownFileType = sourcecode.swift; path = MembershipIntegrationTests.swift; sourceTree = "<group>"; };
		3DB49E292C788529006356ED /* MessageIntegrationTests.swift */ = {isa = PBXFileReference; lastKnownFileType = sourcecode.swift; path = MessageIntegrationTests.swift; sourceTree = "<group>"; };
		3DB551DA2C7C983000634BDC /* ThreadMessageIntegrationTests.swift */ = {isa = PBXFileReference; lastKnownFileType = sourcecode.swift; path = ThreadMessageIntegrationTests.swift; sourceTree = "<group>"; };
		3DB5A3162E2F848A001741C8 /* ChannelGroup.swift */ = {isa = PBXFileReference; lastKnownFileType = sourcecode.swift; path = ChannelGroup.swift; sourceTree = "<group>"; };
		3DB5A3182E2F900B001741C8 /* ChannelGroupImpl.swift */ = {isa = PBXFileReference; lastKnownFileType = sourcecode.swift; path = ChannelGroupImpl.swift; sourceTree = "<group>"; };
		3DB5A31B2E2F9633001741C8 /* ChannelGroupIntegrationTests.swift */ = {isa = PBXFileReference; lastKnownFileType = sourcecode.swift; path = ChannelGroupIntegrationTests.swift; sourceTree = "<group>"; };
		3DB5A31D2E30D6DA001741C8 /* ChannelGroupAsyncIntegrationTests.swift */ = {isa = PBXFileReference; lastKnownFileType = sourcecode.swift; path = ChannelGroupAsyncIntegrationTests.swift; sourceTree = "<group>"; };
		3DB5A31F2E30D771001741C8 /* ChannelGroup+AsyncAwait.swift */ = {isa = PBXFileReference; lastKnownFileType = sourcecode.swift; path = "ChannelGroup+AsyncAwait.swift"; sourceTree = "<group>"; };
		3DB73A072C4FE13C007FE249 /* PubNubSwiftChatSDK.framework */ = {isa = PBXFileReference; explicitFileType = wrapper.framework; includeInIndex = 0; path = PubNubSwiftChatSDK.framework; sourceTree = BUILT_PRODUCTS_DIR; };
		3DB73A0A2C4FE13C007FE249 /* PubNubSwiftChatSDK.h */ = {isa = PBXFileReference; lastKnownFileType = sourcecode.c.h; path = PubNubSwiftChatSDK.h; sourceTree = "<group>"; };
		3DB73A0B2C4FE13C007FE249 /* PubNubSwiftChatSDK.docc */ = {isa = PBXFileReference; lastKnownFileType = folder.documentationcatalog; path = PubNubSwiftChatSDK.docc; sourceTree = "<group>"; };
		3DB73A112C4FE13C007FE249 /* PubNubSwiftChatSDKTests.xctest */ = {isa = PBXFileReference; explicitFileType = wrapper.cfbundle; includeInIndex = 0; path = PubNubSwiftChatSDKTests.xctest; sourceTree = BUILT_PRODUCTS_DIR; };
		3DB73A162C4FE13C007FE249 /* BaseClosureIntegrationTestCase.swift */ = {isa = PBXFileReference; lastKnownFileType = sourcecode.swift; path = BaseClosureIntegrationTestCase.swift; sourceTree = "<group>"; };
		3DB73A242C4FE1F6007FE249 /* ChatConfiguration.swift */ = {isa = PBXFileReference; fileEncoding = 4; lastKnownFileType = sourcecode.swift; path = ChatConfiguration.swift; sourceTree = "<group>"; };
		3DB73A252C4FE1F6007FE249 /* Chat.swift */ = {isa = PBXFileReference; fileEncoding = 4; lastKnownFileType = sourcecode.swift; path = Chat.swift; sourceTree = "<group>"; };
		3DB73A342C502688007FE249 /* Int.swift */ = {isa = PBXFileReference; lastKnownFileType = sourcecode.swift; path = Int.swift; sourceTree = "<group>"; };
		3DB73A362C5026B4007FE249 /* PubNubHashedPage.swift */ = {isa = PBXFileReference; lastKnownFileType = sourcecode.swift; path = PubNubHashedPage.swift; sourceTree = "<group>"; };
		3DB73A382C5026E5007FE249 /* PubNub.MembershipSortField.swift */ = {isa = PBXFileReference; lastKnownFileType = sourcecode.swift; path = PubNub.MembershipSortField.swift; sourceTree = "<group>"; };
		3DB73A3B2C50F42B007FE249 /* User.swift */ = {isa = PBXFileReference; fileEncoding = 4; lastKnownFileType = sourcecode.swift; path = User.swift; sourceTree = "<group>"; };
		3DB73A3D2C50F5F3007FE249 /* Membership.swift */ = {isa = PBXFileReference; lastKnownFileType = sourcecode.swift; path = Membership.swift; sourceTree = "<group>"; };
		3DB73A3F2C51051C007FE249 /* Channel.swift */ = {isa = PBXFileReference; lastKnownFileType = sourcecode.swift; path = Channel.swift; sourceTree = "<group>"; };
		3DB73A412C511900007FE249 /* Message.swift */ = {isa = PBXFileReference; lastKnownFileType = sourcecode.swift; path = Message.swift; sourceTree = "<group>"; };
		3DB73A442C511D52007FE249 /* Restriction.swift */ = {isa = PBXFileReference; lastKnownFileType = sourcecode.swift; path = Restriction.swift; sourceTree = "<group>"; };
		3DB73A462C51353B007FE249 /* MessageMentionedUser.swift */ = {isa = PBXFileReference; lastKnownFileType = sourcecode.swift; path = MessageMentionedUser.swift; sourceTree = "<group>"; };
		3DB73A482C513578007FE249 /* MessageReferencedChannel.swift */ = {isa = PBXFileReference; lastKnownFileType = sourcecode.swift; path = MessageReferencedChannel.swift; sourceTree = "<group>"; };
		3DB73A4A2C5135C3007FE249 /* QuotedMessage.swift */ = {isa = PBXFileReference; lastKnownFileType = sourcecode.swift; path = QuotedMessage.swift; sourceTree = "<group>"; };
		3DB73A4C2C513646007FE249 /* TextLink.swift */ = {isa = PBXFileReference; lastKnownFileType = sourcecode.swift; path = TextLink.swift; sourceTree = "<group>"; };
		3DB73A4E2C52881A007FE249 /* PubNubChat.ChannelType.swift */ = {isa = PBXFileReference; lastKnownFileType = sourcecode.swift; path = PubNubChat.ChannelType.swift; sourceTree = "<group>"; };
		3DB73A502C539421007FE249 /* InputFile.swift */ = {isa = PBXFileReference; lastKnownFileType = sourcecode.swift; path = InputFile.swift; sourceTree = "<group>"; };
		3DB73A522C53A20C007FE249 /* MessageImpl.swift */ = {isa = PBXFileReference; lastKnownFileType = sourcecode.swift; path = MessageImpl.swift; sourceTree = "<group>"; };
		3DB73A542C53A22F007FE249 /* ThreadMessageImpl.swift */ = {isa = PBXFileReference; lastKnownFileType = sourcecode.swift; path = ThreadMessageImpl.swift; sourceTree = "<group>"; };
		3DB73A582C53BF18007FE249 /* GetFileItem.swift */ = {isa = PBXFileReference; lastKnownFileType = sourcecode.swift; path = GetFileItem.swift; sourceTree = "<group>"; };
		3DB73A5A2C53CAB1007FE249 /* BaseChannel.swift */ = {isa = PBXFileReference; lastKnownFileType = sourcecode.swift; path = BaseChannel.swift; sourceTree = "<group>"; };
		3DB73A5C2C53CC0A007FE249 /* ThreadChannelImpl.swift */ = {isa = PBXFileReference; lastKnownFileType = sourcecode.swift; path = ThreadChannelImpl.swift; sourceTree = "<group>"; };
		3DB73A622C579938007FE249 /* PubNub.ObjectSortField.swift */ = {isa = PBXFileReference; lastKnownFileType = sourcecode.swift; path = PubNub.ObjectSortField.swift; sourceTree = "<group>"; };
		3DB73A642C57A782007FE249 /* CreateDirectConversationResult.swift */ = {isa = PBXFileReference; lastKnownFileType = sourcecode.swift; path = CreateDirectConversationResult.swift; sourceTree = "<group>"; };
		3DB73A662C57A8C5007FE249 /* CreateGroupConversationResult.swift */ = {isa = PBXFileReference; lastKnownFileType = sourcecode.swift; path = CreateGroupConversationResult.swift; sourceTree = "<group>"; };
		3DB73A682C57AA1B007FE249 /* PubNubChat.KotlinArray.swift */ = {isa = PBXFileReference; lastKnownFileType = sourcecode.swift; path = PubNubChat.KotlinArray.swift; sourceTree = "<group>"; };
		3DB73A6A2C57B9D8007FE249 /* GetUnreadMessagesCount.swift */ = {isa = PBXFileReference; lastKnownFileType = sourcecode.swift; path = GetUnreadMessagesCount.swift; sourceTree = "<group>"; };
		3DB73A6C2C57BB35007FE249 /* BaseMessage.swift */ = {isa = PBXFileReference; lastKnownFileType = sourcecode.swift; path = BaseMessage.swift; sourceTree = "<group>"; };
		3DB73A6E2C57BB97007FE249 /* ChannelImpl.swift */ = {isa = PBXFileReference; lastKnownFileType = sourcecode.swift; path = ChannelImpl.swift; sourceTree = "<group>"; };
		3DB73A702C57C034007FE249 /* Event.swift */ = {isa = PBXFileReference; lastKnownFileType = sourcecode.swift; path = Event.swift; sourceTree = "<group>"; };
		3DB73A722C57CE9E007FE249 /* PubNubChat.RestrictionType.swift */ = {isa = PBXFileReference; lastKnownFileType = sourcecode.swift; path = PubNubChat.RestrictionType.swift; sourceTree = "<group>"; };
		3DB73A742C57D073007FE249 /* PubNubChat.Event.swift */ = {isa = PBXFileReference; lastKnownFileType = sourcecode.swift; path = PubNubChat.Event.swift; sourceTree = "<group>"; };
		3DB73A7A2C57EA29007FE249 /* ChatImpl.swift */ = {isa = PBXFileReference; lastKnownFileType = sourcecode.swift; path = ChatImpl.swift; sourceTree = "<group>"; };
		3DB73A7C2C57EA94007FE249 /* Timetoken.swift */ = {isa = PBXFileReference; lastKnownFileType = sourcecode.swift; path = Timetoken.swift; sourceTree = "<group>"; };
		3DB73A7E2C58CCAE007FE249 /* GetCurrentUserMentionsResult.swift */ = {isa = PBXFileReference; lastKnownFileType = sourcecode.swift; path = GetCurrentUserMentionsResult.swift; sourceTree = "<group>"; };
/* End PBXFileReference section */

/* Begin PBXFrameworksBuildPhase section */
		3D46D4532D131EB2007D08DB /* Frameworks */ = {
			isa = PBXFrameworksBuildPhase;
			buildActionMask = 2147483647;
			files = (
				3D46D45A2D131EB2007D08DB /* PubNubSwiftChatSDK.framework in Frameworks */,
			);
			runOnlyForDeploymentPostprocessing = 0;
		};
		3DB73A042C4FE13C007FE249 /* Frameworks */ = {
			isa = PBXFrameworksBuildPhase;
			buildActionMask = 2147483647;
			files = (
				3D2813212D7B4EF4004623A0 /* PubNubChat in Frameworks */,
				3DCF7DFC2CD0FFCC00889326 /* PubNubSDK in Frameworks */,
			);
			runOnlyForDeploymentPostprocessing = 0;
		};
		3DB73A0E2C4FE13C007FE249 /* Frameworks */ = {
			isa = PBXFrameworksBuildPhase;
			buildActionMask = 2147483647;
			files = (
				3DB551D12C7C652300634BDC /* PubNubSwiftChatSDK.framework in Frameworks */,
			);
			runOnlyForDeploymentPostprocessing = 0;
		};
/* End PBXFrameworksBuildPhase section */

/* Begin PBXGroup section */
		3D0F90D22D48DB4700986686 /* MutedUsers */ = {
			isa = PBXGroup;
			children = (
				3D0F90D12D48DB4700986686 /* MutedUsersManagerInterface.swift */,
				3D0F90D42D48DEC700986686 /* MutedUsersManagerInterface+AsyncAwait.swift */,
			);
			path = MutedUsers;
			sourceTree = "<group>";
		};
		3D46D42E2D122C30007D08DB /* Common */ = {
			isa = PBXGroup;
			children = (
				3D46D42F2D122C8F007D08DB /* IntegrationTestCaseConfiguration.swift */,
				3D46D4312D122CD6007D08DB /* RandomStringGenerator.swift */,
			);
			path = Common;
			sourceTree = "<group>";
		};
		3D46D4382D12310F007D08DB /* AsyncAwait */ = {
			isa = PBXGroup;
			children = (
				3D46D42A2D11DC8D007D08DB /* BaseAsyncIntegrationTestCase.swift */,
				3D46D42C2D1213C0007D08DB /* MembershipAsyncIntegrationTests.swift */,
				3D46D4662D1320F6007D08DB /* MessageAsyncIntegrationTests.swift */,
				3D46D4692D142035007D08DB /* ThreadMessageAsyncIntegrationTests.swift */,
				3D46D46B2D14BF2D007D08DB /* ChannelAsyncIntegrationTests.swift */,
				3D27B8CF2D2D9A61003AD459 /* ThreadChannelAsyncIntegrationTests.swift */,
				3D7062C52D2D4A4F000729E1 /* ChatAsyncIntegrationTests.swift */,
				3D7062C92D2D8BD9000729E1 /* UserAsyncIntegrationTests.swift */,
				3D27B8D32D2EAEA5003AD459 /* MessageDraftAsyncIntegrationTests.swift */,
				3DB5A31D2E30D6DA001741C8 /* ChannelGroupAsyncIntegrationTests.swift */,
			);
			path = AsyncAwait;
			sourceTree = "<group>";
		};
		3D9A17922CC156F100F3F8AB /* MessageDraft */ = {
			isa = PBXGroup;
			children = (
				3D9A17932CC1573100F3F8AB /* MessageDraft.swift */,
				3D27B8D52D2EAF86003AD459 /* MessageDraft+AsyncAwait.swift */,
				3D8362192CC7B35200A21B9A /* MessageDraftChangeListener.swift */,
				3D9A17952CC250A300F3F8AB /* MessageDraftImpl.swift */,
			);
			path = MessageDraft;
			sourceTree = "<group>";
		};
		3DB49DE92C75E0C3006356ED /* Frameworks */ = {
			isa = PBXGroup;
			children = (
			);
			name = Frameworks;
			sourceTree = "<group>";
		};
		3DB739FD2C4FE13B007FE249 = {
			isa = PBXGroup;
			children = (
				3DADCAED2C9896AF001B3DE2 /* Package.swift */,
				3DB73A232C4FE1E9007FE249 /* Sources */,
				3DB73A092C4FE13C007FE249 /* PubNubSwiftChatSDK */,
				3DB73A152C4FE13C007FE249 /* Tests */,
				3DB73A082C4FE13C007FE249 /* Products */,
				3DB49DE92C75E0C3006356ED /* Frameworks */,
			);
			sourceTree = "<group>";
		};
		3DB73A082C4FE13C007FE249 /* Products */ = {
			isa = PBXGroup;
			children = (
				3DB73A072C4FE13C007FE249 /* PubNubSwiftChatSDK.framework */,
				3DB73A112C4FE13C007FE249 /* PubNubSwiftChatSDKTests.xctest */,
				3D46D4562D131EB2007D08DB /* PubNubSwiftChatSDKAsyncTests.xctest */,
			);
			name = Products;
			sourceTree = "<group>";
		};
		3DB73A092C4FE13C007FE249 /* PubNubSwiftChatSDK */ = {
			isa = PBXGroup;
			children = (
				3DB73A0A2C4FE13C007FE249 /* PubNubSwiftChatSDK.h */,
				3DB73A0B2C4FE13C007FE249 /* PubNubSwiftChatSDK.docc */,
			);
			path = PubNubSwiftChatSDK;
			sourceTree = "<group>";
		};
		3DB73A152C4FE13C007FE249 /* Tests */ = {
			isa = PBXGroup;
			children = (
				3DB49E1A2C75F573006356ED /* PubNubSwiftChatSDKTests.plist */,
				3D842D2B2C9DD7EB005C0B55 /* PubNubSwiftChatSDKTests.xctestplan */,
				3D46D4432D131D5A007D08DB /* PubNubSwiftChatSDKAsyncTests.xctestplan */,
				3D46D42E2D122C30007D08DB /* Common */,
				3D46D4382D12310F007D08DB /* AsyncAwait */,
				3D46D4282D11D8D2007D08DB /* BaseIntegrationTestCase.swift */,
				3DB73A162C4FE13C007FE249 /* BaseClosureIntegrationTestCase.swift */,
				3DA530C72C882F2500DDE763 /* ChatIntegrationTests.swift */,
				3DB2A8AE2C7F54A400167058 /* ChannelIntegrationTests.swift */,
				3DB49E272C777ECD006356ED /* MembershipIntegrationTests.swift */,
				3DB49E292C788529006356ED /* MessageIntegrationTests.swift */,
				3DB551DA2C7C983000634BDC /* ThreadMessageIntegrationTests.swift */,
				3DA530C52C87455200DDE763 /* ThreadChannelIntegrationTests.swift */,
				3D9A17992CC659E800F3F8AB /* MessageDraftIntegrationTests.swift */,
				3DB49E1C2C75F70C006356ED /* UserIntegrationTests.swift */,
				3DB5A31B2E2F9633001741C8 /* ChannelGroupIntegrationTests.swift */,
			);
			path = Tests;
			sourceTree = "<group>";
		};
		3DB73A232C4FE1E9007FE249 /* Sources */ = {
			isa = PBXGroup;
			children = (
				3DB73A252C4FE1F6007FE249 /* Chat.swift */,
				3D46D43C2D12335D007D08DB /* Chat+AsyncAwait.swift */,
				3DB73A7A2C57EA29007FE249 /* ChatImpl.swift */,
				3DB73A242C4FE1F6007FE249 /* ChatConfiguration.swift */,
				3D0F90D22D48DB4700986686 /* MutedUsers */,
				3D9A17922CC156F100F3F8AB /* MessageDraft */,
				3DB73A432C511D36007FE249 /* Models */,
				3DB73A3A2C50F415007FE249 /* Entities */,
				3DB73A312C502670007FE249 /* Extensions */,
				3DB73A2C2C501790007FE249 /* Miscellaneous */,
			);
			path = Sources;
			sourceTree = "<group>";
		};
		3DB73A2C2C501790007FE249 /* Miscellaneous */ = {
			isa = PBXGroup;
			children = (
				3D2CA2432C5CFBE7008D2284 /* FutureResult.swift */,
				3DB49E202C761BD1006356ED /* AutoCloseable.swift */,
				3D7BBF6E2C8893D400FBA623 /* ChatAdapter.swift */,
				3D842D232C9DC0AA005C0B55 /* ErrorConstants.swift */,
				3D043A7D2CAC190200F91C05 /* Constants.swift */,
				3D1CE5222D79DED800617200 /* String+Helpers.swift */,
			);
			path = Miscellaneous;
			sourceTree = "<group>";
		};
		3DB73A312C502670007FE249 /* Extensions */ = {
			isa = PBXGroup;
			children = (
				3DB73A342C502688007FE249 /* Int.swift */,
				3D2CA2392C5B9CF6008D2284 /* Dictionary.swift */,
				3DB73A7C2C57EA94007FE249 /* Timetoken.swift */,
				3DB73A362C5026B4007FE249 /* PubNubHashedPage.swift */,
				3DB73A382C5026E5007FE249 /* PubNub.MembershipSortField.swift */,
				3DB73A622C579938007FE249 /* PubNub.ObjectSortField.swift */,
				3D334BCF2C8EE9E500F8793C /* PubNub.PushService.swift */,
				3D334BD12C8EEAA800F8793C /* PubNub.PushEnvironment.swift */,
				3D2CA2352C5B9320008D2284 /* PubNubChat+Transform.swift */,
				3DB73A4E2C52881A007FE249 /* PubNubChat.ChannelType.swift */,
				3DB73A682C57AA1B007FE249 /* PubNubChat.KotlinArray.swift */,
				3DB73A722C57CE9E007FE249 /* PubNubChat.RestrictionType.swift */,
				3D2CA23D2C5BBCDB008D2284 /* PubNubChat.PNPushType.swift */,
				3D2CA23F2C5BBDB6008D2284 /* PubNubChat.PNPushEnvironment.swift */,
				3DB73A742C57D073007FE249 /* PubNubChat.Event.swift */,
				3D79EB852D0C40ED00F7AB56 /* PubNubChat.PubNubError.swift */,
			);
			path = Extensions;
			sourceTree = "<group>";
		};
		3DB73A3A2C50F415007FE249 /* Entities */ = {
			isa = PBXGroup;
			children = (
				3DB73A3B2C50F42B007FE249 /* User.swift */,
				3D7062C72D2D82A5000729E1 /* User+AsyncAwait.swift */,
				3DB2A8B22C807DDC00167058 /* UserImpl.swift */,
				3DB73A3F2C51051C007FE249 /* Channel.swift */,
				3D46D4392D1231F1007D08DB /* Channel+AsyncAwait.swift */,
				3D043A792CA6AAA000F91C05 /* ThreadChannel.swift */,
				3D27B8D12D2D9BBB003AD459 /* ThreadChannel+AsyncAwait.swift */,
				3DB73A5A2C53CAB1007FE249 /* BaseChannel.swift */,
				3DB73A6E2C57BB97007FE249 /* ChannelImpl.swift */,
				3DB73A5C2C53CC0A007FE249 /* ThreadChannelImpl.swift */,
				3DB73A3D2C50F5F3007FE249 /* Membership.swift */,
				3D46D4352D12302E007D08DB /* Membership+AsyncAwait.swift */,
				3DB2A8B42C807E2A00167058 /* MembershipImpl.swift */,
				3DB73A412C511900007FE249 /* Message.swift */,
				3D46D43F2D130526007D08DB /* Message+AsyncAwait.swift */,
				3D043A7B2CAAABBD00F91C05 /* ThreadMessage.swift */,
				3D46D4412D131BBC007D08DB /* ThreadMessage+AsyncAwait.swift */,
				3DB73A6C2C57BB35007FE249 /* BaseMessage.swift */,
				3DB73A522C53A20C007FE249 /* MessageImpl.swift */,
				3DB73A542C53A22F007FE249 /* ThreadMessageImpl.swift */,
				3DB5A3162E2F848A001741C8 /* ChannelGroup.swift */,
				3DB5A3182E2F900B001741C8 /* ChannelGroupImpl.swift */,
				3DB5A31F2E30D771001741C8 /* ChannelGroup+AsyncAwait.swift */,
			);
			path = Entities;
			sourceTree = "<group>";
		};
		3DB73A432C511D36007FE249 /* Models */ = {
			isa = PBXGroup;
			children = (
				3D2CA23B2C5B9E51008D2284 /* Action.swift */,
				3DB2A8BA2C8099F300167058 /* EventContent.swift */,
				3DB2A8BC2C809A1400167058 /* ChatError.swift */,
				3DB73A442C511D52007FE249 /* Restriction.swift */,
				3DB73A462C51353B007FE249 /* MessageMentionedUser.swift */,
				3DB73A482C513578007FE249 /* MessageReferencedChannel.swift */,
				3DB73A4A2C5135C3007FE249 /* QuotedMessage.swift */,
				3DB73A4C2C513646007FE249 /* TextLink.swift */,
				3DB73A502C539421007FE249 /* InputFile.swift */,
				3DB73A582C53BF18007FE249 /* GetFileItem.swift */,
				3DB73A642C57A782007FE249 /* CreateDirectConversationResult.swift */,
				3DB73A662C57A8C5007FE249 /* CreateGroupConversationResult.swift */,
				3DB73A6A2C57B9D8007FE249 /* GetUnreadMessagesCount.swift */,
				3DB73A702C57C034007FE249 /* Event.swift */,
				3DB73A7E2C58CCAE007FE249 /* GetCurrentUserMentionsResult.swift */,
				3D2CA2372C5B9ACA008D2284 /* File.swift */,
				3D2CA2472C621876008D2284 /* MessageActionType.swift */,
				3DB2A8B82C80993B00167058 /* ChannelType.swift */,
				3DB2A8BE2C809B1F00167058 /* EmitEventMethod.swift */,
			);
			path = Models;
			sourceTree = "<group>";
		};
/* End PBXGroup section */

/* Begin PBXHeadersBuildPhase section */
		3DB73A022C4FE13C007FE249 /* Headers */ = {
			isa = PBXHeadersBuildPhase;
			buildActionMask = 2147483647;
			files = (
				3DB73A182C4FE13C007FE249 /* PubNubSwiftChatSDK.h in Headers */,
			);
			runOnlyForDeploymentPostprocessing = 0;
		};
/* End PBXHeadersBuildPhase section */

/* Begin PBXNativeTarget section */
		3D46D4552D131EB2007D08DB /* PubNubSwiftChatSDKAsyncTests */ = {
			isa = PBXNativeTarget;
			buildConfigurationList = 3D46D45F2D131EB2007D08DB /* Build configuration list for PBXNativeTarget "PubNubSwiftChatSDKAsyncTests" */;
			buildPhases = (
				3D46D4522D131EB2007D08DB /* Sources */,
				3D46D4532D131EB2007D08DB /* Frameworks */,
				3D46D4542D131EB2007D08DB /* Resources */,
			);
			buildRules = (
			);
			dependencies = (
				3D46D45C2D131EB2007D08DB /* PBXTargetDependency */,
			);
			name = PubNubSwiftChatSDKAsyncTests;
			productName = PubNubSwiftChatSDKAsyncTests;
			productReference = 3D46D4562D131EB2007D08DB /* PubNubSwiftChatSDKAsyncTests.xctest */;
			productType = "com.apple.product-type.bundle.unit-test";
		};
		3DB73A062C4FE13C007FE249 /* PubNubSwiftChatSDK */ = {
			isa = PBXNativeTarget;
			buildConfigurationList = 3DB73A1B2C4FE13C007FE249 /* Build configuration list for PBXNativeTarget "PubNubSwiftChatSDK" */;
			buildPhases = (
				3DB73A022C4FE13C007FE249 /* Headers */,
				3DB73A032C4FE13C007FE249 /* Sources */,
				3DB73A042C4FE13C007FE249 /* Frameworks */,
				3DB73A052C4FE13C007FE249 /* Resources */,
			);
			buildRules = (
			);
			dependencies = (
			);
			name = PubNubSwiftChatSDK;
			packageProductDependencies = (
				3DCF7DFB2CD0FFCC00889326 /* PubNubSDK */,
				3D2813202D7B4EF4004623A0 /* PubNubChat */,
			);
			productName = PubNubChatSDK;
			productReference = 3DB73A072C4FE13C007FE249 /* PubNubSwiftChatSDK.framework */;
			productType = "com.apple.product-type.framework";
		};
		3DB73A102C4FE13C007FE249 /* PubNubSwiftChatSDKTests */ = {
			isa = PBXNativeTarget;
			buildConfigurationList = 3DB73A1E2C4FE13C007FE249 /* Build configuration list for PBXNativeTarget "PubNubSwiftChatSDKTests" */;
			buildPhases = (
				3DB73A0D2C4FE13C007FE249 /* Sources */,
				3DB73A0E2C4FE13C007FE249 /* Frameworks */,
				3DB73A0F2C4FE13C007FE249 /* Resources */,
				3DB551D92C7C654600634BDC /* Embed Frameworks */,
			);
			buildRules = (
			);
			dependencies = (
				3DB551D42C7C652300634BDC /* PBXTargetDependency */,
			);
			name = PubNubSwiftChatSDKTests;
			productName = PubNubChatSDKTests;
			productReference = 3DB73A112C4FE13C007FE249 /* PubNubSwiftChatSDKTests.xctest */;
			productType = "com.apple.product-type.bundle.unit-test";
		};
/* End PBXNativeTarget section */

/* Begin PBXProject section */
		3DB739FE2C4FE13C007FE249 /* Project object */ = {
			isa = PBXProject;
			attributes = {
				BuildIndependentTargetsInParallel = 1;
				LastSwiftUpdateCheck = 1530;
				LastUpgradeCheck = 1530;
				TargetAttributes = {
					3D46D4552D131EB2007D08DB = {
						CreatedOnToolsVersion = 15.3;
					};
					3DB73A062C4FE13C007FE249 = {
						CreatedOnToolsVersion = 15.3;
					};
					3DB73A102C4FE13C007FE249 = {
						CreatedOnToolsVersion = 15.3;
					};
				};
			};
			buildConfigurationList = 3DB73A012C4FE13C007FE249 /* Build configuration list for PBXProject "PubNubSwiftChatSDK" */;
			compatibilityVersion = "Xcode 14.0";
			developmentRegion = en;
			hasScannedForEncodings = 0;
			knownRegions = (
				en,
				Base,
			);
			mainGroup = 3DB739FD2C4FE13B007FE249;
			packageReferences = (
				3DCF7DFA2CD0FFCC00889326 /* XCRemoteSwiftPackageReference "swift" */,
				3D28131F2D7B4EF4004623A0 /* XCRemoteSwiftPackageReference "kmp-chat" */,
			);
			productRefGroup = 3DB73A082C4FE13C007FE249 /* Products */;
			projectDirPath = "";
			projectRoot = "";
			targets = (
				3DB73A062C4FE13C007FE249 /* PubNubSwiftChatSDK */,
				3DB73A102C4FE13C007FE249 /* PubNubSwiftChatSDKTests */,
				3D46D4552D131EB2007D08DB /* PubNubSwiftChatSDKAsyncTests */,
			);
		};
/* End PBXProject section */

/* Begin PBXResourcesBuildPhase section */
		3D46D4542D131EB2007D08DB /* Resources */ = {
			isa = PBXResourcesBuildPhase;
			buildActionMask = 2147483647;
			files = (
				3D46D4652D1320DA007D08DB /* PubNubSwiftChatSDKTests.plist in Resources */,
			);
			runOnlyForDeploymentPostprocessing = 0;
		};
		3DB73A052C4FE13C007FE249 /* Resources */ = {
			isa = PBXResourcesBuildPhase;
			buildActionMask = 2147483647;
			files = (
			);
			runOnlyForDeploymentPostprocessing = 0;
		};
		3DB73A0F2C4FE13C007FE249 /* Resources */ = {
			isa = PBXResourcesBuildPhase;
			buildActionMask = 2147483647;
			files = (
				3DB49E1B2C75F573006356ED /* PubNubSwiftChatSDKTests.plist in Resources */,
			);
			runOnlyForDeploymentPostprocessing = 0;
		};
/* End PBXResourcesBuildPhase section */

/* Begin PBXSourcesBuildPhase section */
		3D46D4522D131EB2007D08DB /* Sources */ = {
			isa = PBXSourcesBuildPhase;
			buildActionMask = 2147483647;
			files = (
				3D46D4642D131FD0007D08DB /* RandomStringGenerator.swift in Sources */,
				3D46D4682D13287A007D08DB /* IntegrationTestCaseConfiguration.swift in Sources */,
				3D7062CB2D2D8C27000729E1 /* UserAsyncIntegrationTests.swift in Sources */,
				3D46D4672D1320F6007D08DB /* MessageAsyncIntegrationTests.swift in Sources */,
				3D46D4632D131FC1007D08DB /* MembershipAsyncIntegrationTests.swift in Sources */,
				3D46D4612D131F42007D08DB /* BaseIntegrationTestCase.swift in Sources */,
				3DB5A31E2E30D6DA001741C8 /* ChannelGroupAsyncIntegrationTests.swift in Sources */,
				3D46D46A2D142035007D08DB /* ThreadMessageAsyncIntegrationTests.swift in Sources */,
				3D46D4622D131FB3007D08DB /* BaseAsyncIntegrationTestCase.swift in Sources */,
				3D46D46C2D14BF2D007D08DB /* ChannelAsyncIntegrationTests.swift in Sources */,
				3D27B8D42D2EAEA6003AD459 /* MessageDraftAsyncIntegrationTests.swift in Sources */,
				3D7062C62D2D4A4F000729E1 /* ChatAsyncIntegrationTests.swift in Sources */,
				3D27B8D02D2D9A61003AD459 /* ThreadChannelAsyncIntegrationTests.swift in Sources */,
			);
			runOnlyForDeploymentPostprocessing = 0;
		};
		3DB73A032C4FE13C007FE249 /* Sources */ = {
			isa = PBXSourcesBuildPhase;
			buildActionMask = 2147483647;
			files = (
				3DB73A392C5026E5007FE249 /* PubNub.MembershipSortField.swift in Sources */,
				3D7BBF6F2C8893D400FBA623 /* ChatAdapter.swift in Sources */,
				3DB73A0C2C4FE13C007FE249 /* PubNubSwiftChatSDK.docc in Sources */,
				3D2CA2402C5BBDB6008D2284 /* PubNubChat.PNPushEnvironment.swift in Sources */,
				3DB73A4D2C513646007FE249 /* TextLink.swift in Sources */,
				3DB73A692C57AA1B007FE249 /* PubNubChat.KotlinArray.swift in Sources */,
				3D9A17942CC1573100F3F8AB /* MessageDraft.swift in Sources */,
				3D83621A2CC7B35200A21B9A /* MessageDraftChangeListener.swift in Sources */,
				3D2CA2442C5CFBE7008D2284 /* FutureResult.swift in Sources */,
				3DB73A372C5026B4007FE249 /* PubNubHashedPage.swift in Sources */,
				3DB73A6F2C57BB97007FE249 /* ChannelImpl.swift in Sources */,
				3DB73A402C51051C007FE249 /* Channel.swift in Sources */,
				3D46D43B2D1231F5007D08DB /* Channel+AsyncAwait.swift in Sources */,
				3D2CA23C2C5B9E51008D2284 /* Action.swift in Sources */,
				3DB2A8B32C807DDC00167058 /* UserImpl.swift in Sources */,
				3D46D43E2D123370007D08DB /* Chat+AsyncAwait.swift in Sources */,
				3DB73A452C511D52007FE249 /* Restriction.swift in Sources */,
				3DB73A552C53A22F007FE249 /* ThreadMessageImpl.swift in Sources */,
				3DB5A3202E30D771001741C8 /* ChannelGroup+AsyncAwait.swift in Sources */,
				3D2CA2382C5B9ACA008D2284 /* File.swift in Sources */,
				3DB5A3192E2F900B001741C8 /* ChannelGroupImpl.swift in Sources */,
				3DB73A752C57D073007FE249 /* PubNubChat.Event.swift in Sources */,
				3D2CA2362C5B9320008D2284 /* PubNubChat+Transform.swift in Sources */,
				3DB73A492C513578007FE249 /* MessageReferencedChannel.swift in Sources */,
				3DB5A3172E2F848A001741C8 /* ChannelGroup.swift in Sources */,
				3DB73A352C502688007FE249 /* Int.swift in Sources */,
				3DB73A632C579938007FE249 /* PubNub.ObjectSortField.swift in Sources */,
				3DB73A732C57CE9E007FE249 /* PubNubChat.RestrictionType.swift in Sources */,
				3DB73A262C4FE1F6007FE249 /* ChatConfiguration.swift in Sources */,
				3D2CA2482C621876008D2284 /* MessageActionType.swift in Sources */,
				3D46D4372D12306A007D08DB /* Membership+AsyncAwait.swift in Sources */,
				3DB73A272C4FE1F6007FE249 /* Chat.swift in Sources */,
				3DB73A472C51353B007FE249 /* MessageMentionedUser.swift in Sources */,
				3DB73A7D2C57EA94007FE249 /* Timetoken.swift in Sources */,
				3DB73A712C57C034007FE249 /* Event.swift in Sources */,
				3D043A7A2CA6AAA000F91C05 /* ThreadChannel.swift in Sources */,
				3DB2A8BD2C809A1400167058 /* ChatError.swift in Sources */,
				3DB73A3C2C50F42B007FE249 /* User.swift in Sources */,
				3DB73A652C57A782007FE249 /* CreateDirectConversationResult.swift in Sources */,
				3D27B8D62D2EAF86003AD459 /* MessageDraft+AsyncAwait.swift in Sources */,
				3DB73A5D2C53CC0A007FE249 /* ThreadChannelImpl.swift in Sources */,
				3D334BD22C8EEAA800F8793C /* PubNub.PushEnvironment.swift in Sources */,
				3D79EB862D0C40ED00F7AB56 /* PubNubChat.PubNubError.swift in Sources */,
				3DB73A4F2C52881A007FE249 /* PubNubChat.ChannelType.swift in Sources */,
				3DB73A6B2C57B9D8007FE249 /* GetUnreadMessagesCount.swift in Sources */,
				3DB49E212C761BD1006356ED /* AutoCloseable.swift in Sources */,
				3DB73A532C53A20C007FE249 /* MessageImpl.swift in Sources */,
				3D1CE5232D79DED800617200 /* String+Helpers.swift in Sources */,
				3DB73A672C57A8C5007FE249 /* CreateGroupConversationResult.swift in Sources */,
				3DB2A8B52C807E2A00167058 /* MembershipImpl.swift in Sources */,
				3D0F90D32D48DB4700986686 /* MutedUsersManagerInterface.swift in Sources */,
				3DB2A8B92C80993B00167058 /* ChannelType.swift in Sources */,
				3D46D4402D130526007D08DB /* Message+AsyncAwait.swift in Sources */,
				3DB73A592C53BF18007FE249 /* GetFileItem.swift in Sources */,
				3D2CA23E2C5BBCDB008D2284 /* PubNubChat.PNPushType.swift in Sources */,
				3DB2A8BF2C809B1F00167058 /* EmitEventMethod.swift in Sources */,
				3DB73A6D2C57BB35007FE249 /* BaseMessage.swift in Sources */,
				3DB73A5B2C53CAB1007FE249 /* BaseChannel.swift in Sources */,
				3DB73A7F2C58CCAE007FE249 /* GetCurrentUserMentionsResult.swift in Sources */,
				3D0F90D52D48DEC700986686 /* MutedUsersManagerInterface+AsyncAwait.swift in Sources */,
				3D043A7E2CAC190200F91C05 /* Constants.swift in Sources */,
				3D7062C82D2D82A5000729E1 /* User+AsyncAwait.swift in Sources */,
				3DB73A3E2C50F5F3007FE249 /* Membership.swift in Sources */,
				3DB73A7B2C57EA29007FE249 /* ChatImpl.swift in Sources */,
				3D2CA23A2C5B9CF6008D2284 /* Dictionary.swift in Sources */,
				3DB73A422C511900007FE249 /* Message.swift in Sources */,
				3D9A17962CC250A300F3F8AB /* MessageDraftImpl.swift in Sources */,
				3DB73A4B2C5135C3007FE249 /* QuotedMessage.swift in Sources */,
				3D27B8D22D2D9BBB003AD459 /* ThreadChannel+AsyncAwait.swift in Sources */,
				3D043A7C2CAAABBD00F91C05 /* ThreadMessage.swift in Sources */,
				3D46D4422D131BBC007D08DB /* ThreadMessage+AsyncAwait.swift in Sources */,
				3DB2A8BB2C8099F300167058 /* EventContent.swift in Sources */,
				3D334BD02C8EE9E500F8793C /* PubNub.PushService.swift in Sources */,
				3DB73A512C539421007FE249 /* InputFile.swift in Sources */,
				3D842D242C9DC0AA005C0B55 /* ErrorConstants.swift in Sources */,
			);
			runOnlyForDeploymentPostprocessing = 0;
		};
		3DB73A0D2C4FE13C007FE249 /* Sources */ = {
			isa = PBXSourcesBuildPhase;
			buildActionMask = 2147483647;
			files = (
				3DB49E1D2C75F70C006356ED /* UserIntegrationTests.swift in Sources */,
				3D46D4322D122CD6007D08DB /* RandomStringGenerator.swift in Sources */,
				3DA530C62C87455200DDE763 /* ThreadChannelIntegrationTests.swift in Sources */,
				3DB2A8AF2C7F54A400167058 /* ChannelIntegrationTests.swift in Sources */,
				3D46D4302D122C8F007D08DB /* IntegrationTestCaseConfiguration.swift in Sources */,
				3DB49E2A2C788529006356ED /* MessageIntegrationTests.swift in Sources */,
				3DB49E282C777ECD006356ED /* MembershipIntegrationTests.swift in Sources */,
				3DA530C82C882F2500DDE763 /* ChatIntegrationTests.swift in Sources */,
				3DB551DB2C7C983000634BDC /* ThreadMessageIntegrationTests.swift in Sources */,
				3D46D4292D11D8D2007D08DB /* BaseIntegrationTestCase.swift in Sources */,
				3D9A179B2CC65A0700F3F8AB /* MessageDraftIntegrationTests.swift in Sources */,
				3DB5A31C2E2F9633001741C8 /* ChannelGroupIntegrationTests.swift in Sources */,
				3DB73A172C4FE13C007FE249 /* BaseClosureIntegrationTestCase.swift in Sources */,
			);
			runOnlyForDeploymentPostprocessing = 0;
		};
/* End PBXSourcesBuildPhase section */

/* Begin PBXTargetDependency section */
		3D46D45C2D131EB2007D08DB /* PBXTargetDependency */ = {
			isa = PBXTargetDependency;
			platformFilter = ios;
			target = 3DB73A062C4FE13C007FE249 /* PubNubSwiftChatSDK */;
			targetProxy = 3D46D45B2D131EB2007D08DB /* PBXContainerItemProxy */;
		};
		3DB551D42C7C652300634BDC /* PBXTargetDependency */ = {
			isa = PBXTargetDependency;
			target = 3DB73A062C4FE13C007FE249 /* PubNubSwiftChatSDK */;
			targetProxy = 3DB551D32C7C652300634BDC /* PBXContainerItemProxy */;
		};
/* End PBXTargetDependency section */

/* Begin XCBuildConfiguration section */
		3D46D45D2D131EB2007D08DB /* Debug */ = {
			isa = XCBuildConfiguration;
			buildSettings = {
				CODE_SIGN_STYLE = Automatic;
				CURRENT_PROJECT_VERSION = 1;
				GENERATE_INFOPLIST_FILE = YES;
				IPHONEOS_DEPLOYMENT_TARGET = 14.0;
				MARKETING_VERSION = 1.0;
				PRODUCT_BUNDLE_IDENTIFIER = com.pubnub.PubNubSwiftChatSDKAsyncTests;
				PRODUCT_NAME = "$(TARGET_NAME)";
				SWIFT_EMIT_LOC_STRINGS = NO;
				SWIFT_VERSION = 5.0;
				TARGETED_DEVICE_FAMILY = "1,2";
			};
			name = Debug;
		};
		3D46D45E2D131EB2007D08DB /* Release */ = {
			isa = XCBuildConfiguration;
			buildSettings = {
				CODE_SIGN_STYLE = Automatic;
				CURRENT_PROJECT_VERSION = 1;
				GENERATE_INFOPLIST_FILE = YES;
				IPHONEOS_DEPLOYMENT_TARGET = 14.0;
				MARKETING_VERSION = 1.0;
				PRODUCT_BUNDLE_IDENTIFIER = com.pubnub.PubNubSwiftChatSDKAsyncTests;
				PRODUCT_NAME = "$(TARGET_NAME)";
				SWIFT_EMIT_LOC_STRINGS = NO;
				SWIFT_VERSION = 5.0;
				TARGETED_DEVICE_FAMILY = "1,2";
			};
			name = Release;
		};
		3DB73A192C4FE13C007FE249 /* Debug */ = {
			isa = XCBuildConfiguration;
			buildSettings = {
				ALWAYS_SEARCH_USER_PATHS = NO;
				ASSETCATALOG_COMPILER_GENERATE_SWIFT_ASSET_SYMBOL_EXTENSIONS = YES;
				CLANG_ANALYZER_NONNULL = YES;
				CLANG_ANALYZER_NUMBER_OBJECT_CONVERSION = YES_AGGRESSIVE;
				CLANG_CXX_LANGUAGE_STANDARD = "gnu++20";
				CLANG_ENABLE_MODULES = YES;
				CLANG_ENABLE_OBJC_ARC = YES;
				CLANG_ENABLE_OBJC_WEAK = YES;
				CLANG_WARN_BLOCK_CAPTURE_AUTORELEASING = YES;
				CLANG_WARN_BOOL_CONVERSION = YES;
				CLANG_WARN_COMMA = YES;
				CLANG_WARN_CONSTANT_CONVERSION = YES;
				CLANG_WARN_DEPRECATED_OBJC_IMPLEMENTATIONS = YES;
				CLANG_WARN_DIRECT_OBJC_ISA_USAGE = YES_ERROR;
				CLANG_WARN_DOCUMENTATION_COMMENTS = YES;
				CLANG_WARN_EMPTY_BODY = YES;
				CLANG_WARN_ENUM_CONVERSION = YES;
				CLANG_WARN_INFINITE_RECURSION = YES;
				CLANG_WARN_INT_CONVERSION = YES;
				CLANG_WARN_NON_LITERAL_NULL_CONVERSION = YES;
				CLANG_WARN_OBJC_IMPLICIT_RETAIN_SELF = YES;
				CLANG_WARN_OBJC_LITERAL_CONVERSION = YES;
				CLANG_WARN_OBJC_ROOT_CLASS = YES_ERROR;
				CLANG_WARN_QUOTED_INCLUDE_IN_FRAMEWORK_HEADER = YES;
				CLANG_WARN_RANGE_LOOP_ANALYSIS = YES;
				CLANG_WARN_STRICT_PROTOTYPES = YES;
				CLANG_WARN_SUSPICIOUS_MOVE = YES;
				CLANG_WARN_UNGUARDED_AVAILABILITY = YES_AGGRESSIVE;
				CLANG_WARN_UNREACHABLE_CODE = YES;
				CLANG_WARN__DUPLICATE_METHOD_MATCH = YES;
				COPY_PHASE_STRIP = NO;
				CURRENT_PROJECT_VERSION = 1;
				DEBUG_INFORMATION_FORMAT = dwarf;
				ENABLE_STRICT_OBJC_MSGSEND = YES;
				ENABLE_TESTABILITY = YES;
				ENABLE_USER_SCRIPT_SANDBOXING = YES;
				GCC_C_LANGUAGE_STANDARD = gnu17;
				GCC_DYNAMIC_NO_PIC = NO;
				GCC_NO_COMMON_BLOCKS = YES;
				GCC_OPTIMIZATION_LEVEL = 0;
				GCC_PREPROCESSOR_DEFINITIONS = (
					"DEBUG=1",
					"$(inherited)",
				);
				GCC_WARN_64_TO_32_BIT_CONVERSION = YES;
				GCC_WARN_ABOUT_RETURN_TYPE = YES_ERROR;
				GCC_WARN_UNDECLARED_SELECTOR = YES;
				GCC_WARN_UNINITIALIZED_AUTOS = YES_AGGRESSIVE;
				GCC_WARN_UNUSED_FUNCTION = YES;
				GCC_WARN_UNUSED_VARIABLE = YES;
				IPHONEOS_DEPLOYMENT_TARGET = 14.0;
				LOCALIZATION_PREFERS_STRING_CATALOGS = YES;
				MTL_ENABLE_DEBUG_INFO = INCLUDE_SOURCE;
				MTL_FAST_MATH = YES;
				ONLY_ACTIVE_ARCH = YES;
				SDKROOT = iphoneos;
				SWIFT_ACTIVE_COMPILATION_CONDITIONS = "DEBUG $(inherited)";
				SWIFT_OPTIMIZATION_LEVEL = "-Onone";
				VERSIONING_SYSTEM = "apple-generic";
				VERSION_INFO_PREFIX = "";
			};
			name = Debug;
		};
		3DB73A1A2C4FE13C007FE249 /* Release */ = {
			isa = XCBuildConfiguration;
			buildSettings = {
				ALWAYS_SEARCH_USER_PATHS = NO;
				ASSETCATALOG_COMPILER_GENERATE_SWIFT_ASSET_SYMBOL_EXTENSIONS = YES;
				CLANG_ANALYZER_NONNULL = YES;
				CLANG_ANALYZER_NUMBER_OBJECT_CONVERSION = YES_AGGRESSIVE;
				CLANG_CXX_LANGUAGE_STANDARD = "gnu++20";
				CLANG_ENABLE_MODULES = YES;
				CLANG_ENABLE_OBJC_ARC = YES;
				CLANG_ENABLE_OBJC_WEAK = YES;
				CLANG_WARN_BLOCK_CAPTURE_AUTORELEASING = YES;
				CLANG_WARN_BOOL_CONVERSION = YES;
				CLANG_WARN_COMMA = YES;
				CLANG_WARN_CONSTANT_CONVERSION = YES;
				CLANG_WARN_DEPRECATED_OBJC_IMPLEMENTATIONS = YES;
				CLANG_WARN_DIRECT_OBJC_ISA_USAGE = YES_ERROR;
				CLANG_WARN_DOCUMENTATION_COMMENTS = YES;
				CLANG_WARN_EMPTY_BODY = YES;
				CLANG_WARN_ENUM_CONVERSION = YES;
				CLANG_WARN_INFINITE_RECURSION = YES;
				CLANG_WARN_INT_CONVERSION = YES;
				CLANG_WARN_NON_LITERAL_NULL_CONVERSION = YES;
				CLANG_WARN_OBJC_IMPLICIT_RETAIN_SELF = YES;
				CLANG_WARN_OBJC_LITERAL_CONVERSION = YES;
				CLANG_WARN_OBJC_ROOT_CLASS = YES_ERROR;
				CLANG_WARN_QUOTED_INCLUDE_IN_FRAMEWORK_HEADER = YES;
				CLANG_WARN_RANGE_LOOP_ANALYSIS = YES;
				CLANG_WARN_STRICT_PROTOTYPES = YES;
				CLANG_WARN_SUSPICIOUS_MOVE = YES;
				CLANG_WARN_UNGUARDED_AVAILABILITY = YES_AGGRESSIVE;
				CLANG_WARN_UNREACHABLE_CODE = YES;
				CLANG_WARN__DUPLICATE_METHOD_MATCH = YES;
				COPY_PHASE_STRIP = NO;
				CURRENT_PROJECT_VERSION = 1;
				DEBUG_INFORMATION_FORMAT = "dwarf-with-dsym";
				ENABLE_NS_ASSERTIONS = NO;
				ENABLE_STRICT_OBJC_MSGSEND = YES;
				ENABLE_USER_SCRIPT_SANDBOXING = YES;
				GCC_C_LANGUAGE_STANDARD = gnu17;
				GCC_NO_COMMON_BLOCKS = YES;
				GCC_WARN_64_TO_32_BIT_CONVERSION = YES;
				GCC_WARN_ABOUT_RETURN_TYPE = YES_ERROR;
				GCC_WARN_UNDECLARED_SELECTOR = YES;
				GCC_WARN_UNINITIALIZED_AUTOS = YES_AGGRESSIVE;
				GCC_WARN_UNUSED_FUNCTION = YES;
				GCC_WARN_UNUSED_VARIABLE = YES;
				IPHONEOS_DEPLOYMENT_TARGET = 14.0;
				LOCALIZATION_PREFERS_STRING_CATALOGS = YES;
				MTL_ENABLE_DEBUG_INFO = NO;
				MTL_FAST_MATH = YES;
				SDKROOT = iphoneos;
				SWIFT_COMPILATION_MODE = wholemodule;
				VALIDATE_PRODUCT = YES;
				VERSIONING_SYSTEM = "apple-generic";
				VERSION_INFO_PREFIX = "";
			};
			name = Release;
		};
		3DB73A1C2C4FE13C007FE249 /* Debug */ = {
			isa = XCBuildConfiguration;
			buildSettings = {
				BUILD_LIBRARY_FOR_DISTRIBUTION = YES;
				CODE_SIGN_STYLE = Manual;
				CURRENT_PROJECT_VERSION = 1;
				DEFINES_MODULE = YES;
				DEVELOPMENT_TEAM = "";
				DYLIB_COMPATIBILITY_VERSION = 1;
				DYLIB_CURRENT_VERSION = 1;
				DYLIB_INSTALL_NAME_BASE = "@rpath";
				ENABLE_MODULE_VERIFIER = YES;
				FRAMEWORK_SEARCH_PATHS = (
					"$(inherited)",
					"$(PROJECT_DIR)",
				);
				GENERATE_INFOPLIST_FILE = YES;
				INFOPLIST_KEY_NSHumanReadableCopyright = "";
				INSTALL_PATH = "$(LOCAL_LIBRARY_DIR)/Frameworks";
				IPHONEOS_DEPLOYMENT_TARGET = 14.0;
				LD_RUNPATH_SEARCH_PATHS = (
					"$(inherited)",
					"@executable_path/Frameworks",
					"@loader_path/Frameworks",
				);
				MACOSX_DEPLOYMENT_TARGET = 11.0;
				MARKETING_VERSION = 0.30.3;
				MODULE_VERIFIER_SUPPORTED_LANGUAGES = "objective-c objective-c++";
				MODULE_VERIFIER_SUPPORTED_LANGUAGE_STANDARDS = "gnu17 gnu++20";
				OTHER_SWIFT_FLAGS = "$(inherited) -D COCOAPODS";
				PRODUCT_BUNDLE_IDENTIFIER = com.pubnub.SwiftChatSDK;
				PRODUCT_NAME = "$(TARGET_NAME:c99extidentifier)";
				PROVISIONING_PROFILE_SPECIFIER = "";
				SKIP_INSTALL = YES;
				SUPPORTED_PLATFORMS = "appletvos appletvsimulator iphoneos iphonesimulator macosx";
				SUPPORTS_MACCATALYST = NO;
				SUPPORTS_MAC_DESIGNED_FOR_IPHONE_IPAD = NO;
				SUPPORTS_XR_DESIGNED_FOR_IPHONE_IPAD = NO;
				SWIFT_EMIT_LOC_STRINGS = YES;
				SWIFT_INSTALL_OBJC_HEADER = NO;
				SWIFT_VERSION = 5.0;
				TARGETED_DEVICE_FAMILY = "1,2,3";
				TVOS_DEPLOYMENT_TARGET = 14.0;
				WATCHOS_DEPLOYMENT_TARGET = 8;
				XROS_DEPLOYMENT_TARGET = 1.1;
			};
			name = Debug;
		};
		3DB73A1D2C4FE13C007FE249 /* Release */ = {
			isa = XCBuildConfiguration;
			buildSettings = {
				BUILD_LIBRARY_FOR_DISTRIBUTION = YES;
				CODE_SIGN_STYLE = Manual;
				CURRENT_PROJECT_VERSION = 1;
				DEFINES_MODULE = YES;
				DEVELOPMENT_TEAM = "";
				DYLIB_COMPATIBILITY_VERSION = 1;
				DYLIB_CURRENT_VERSION = 1;
				DYLIB_INSTALL_NAME_BASE = "@rpath";
				ENABLE_MODULE_VERIFIER = YES;
				FRAMEWORK_SEARCH_PATHS = (
					"$(inherited)",
					"$(PROJECT_DIR)",
				);
				GENERATE_INFOPLIST_FILE = YES;
				INFOPLIST_KEY_NSHumanReadableCopyright = "";
				INSTALL_PATH = "$(LOCAL_LIBRARY_DIR)/Frameworks";
				IPHONEOS_DEPLOYMENT_TARGET = 14.0;
				LD_RUNPATH_SEARCH_PATHS = (
					"$(inherited)",
					"@executable_path/Frameworks",
					"@loader_path/Frameworks",
				);
				MACOSX_DEPLOYMENT_TARGET = 11.0;
				MARKETING_VERSION = 0.30.3;
				MODULE_VERIFIER_SUPPORTED_LANGUAGES = "objective-c objective-c++";
				MODULE_VERIFIER_SUPPORTED_LANGUAGE_STANDARDS = "gnu17 gnu++20";
				OTHER_SWIFT_FLAGS = "$(inherited) -D COCOAPODS";
				PRODUCT_BUNDLE_IDENTIFIER = com.pubnub.SwiftChatSDK;
				PRODUCT_NAME = "$(TARGET_NAME:c99extidentifier)";
				PROVISIONING_PROFILE_SPECIFIER = "";
				SKIP_INSTALL = YES;
				SUPPORTED_PLATFORMS = "appletvos appletvsimulator iphoneos iphonesimulator macosx";
				SUPPORTS_MACCATALYST = NO;
				SUPPORTS_MAC_DESIGNED_FOR_IPHONE_IPAD = NO;
				SUPPORTS_XR_DESIGNED_FOR_IPHONE_IPAD = NO;
				SWIFT_EMIT_LOC_STRINGS = YES;
				SWIFT_INSTALL_OBJC_HEADER = NO;
				SWIFT_VERSION = 5.0;
				TARGETED_DEVICE_FAMILY = "1,2,3";
				TVOS_DEPLOYMENT_TARGET = 14.0;
				WATCHOS_DEPLOYMENT_TARGET = 8;
				XROS_DEPLOYMENT_TARGET = 1.1;
			};
			name = Release;
		};
		3DB73A1F2C4FE13C007FE249 /* Debug */ = {
			isa = XCBuildConfiguration;
			buildSettings = {
				CODE_SIGN_STYLE = Manual;
				CURRENT_PROJECT_VERSION = 1;
				DEVELOPMENT_TEAM = "";
				FRAMEWORK_SEARCH_PATHS = (
					"$(inherited)",
					"$(PROJECT_DIR)",
				);
				GENERATE_INFOPLIST_FILE = YES;
				IPHONEOS_DEPLOYMENT_TARGET = 14.0;
				MARKETING_VERSION = 1.0;
				PRODUCT_BUNDLE_IDENTIFIER = com.pubnub.SwiftChatSDKTests;
				PRODUCT_NAME = "$(TARGET_NAME)";
				PROVISIONING_PROFILE_SPECIFIER = "";
				SWIFT_EMIT_LOC_STRINGS = NO;
				SWIFT_VERSION = 5.0;
				TARGETED_DEVICE_FAMILY = "1,2";
			};
			name = Debug;
		};
		3DB73A202C4FE13C007FE249 /* Release */ = {
			isa = XCBuildConfiguration;
			buildSettings = {
				CODE_SIGN_STYLE = Manual;
				CURRENT_PROJECT_VERSION = 1;
				DEVELOPMENT_TEAM = "";
				FRAMEWORK_SEARCH_PATHS = (
					"$(inherited)",
					"$(PROJECT_DIR)",
				);
				GENERATE_INFOPLIST_FILE = YES;
				IPHONEOS_DEPLOYMENT_TARGET = 14.0;
				MARKETING_VERSION = 1.0;
				PRODUCT_BUNDLE_IDENTIFIER = com.pubnub.SwiftChatSDKTests;
				PRODUCT_NAME = "$(TARGET_NAME)";
				PROVISIONING_PROFILE_SPECIFIER = "";
				SWIFT_EMIT_LOC_STRINGS = NO;
				SWIFT_VERSION = 5.0;
				TARGETED_DEVICE_FAMILY = "1,2";
			};
			name = Release;
		};
/* End XCBuildConfiguration section */

/* Begin XCConfigurationList section */
		3D46D45F2D131EB2007D08DB /* Build configuration list for PBXNativeTarget "PubNubSwiftChatSDKAsyncTests" */ = {
			isa = XCConfigurationList;
			buildConfigurations = (
				3D46D45D2D131EB2007D08DB /* Debug */,
				3D46D45E2D131EB2007D08DB /* Release */,
			);
			defaultConfigurationIsVisible = 0;
			defaultConfigurationName = Release;
		};
		3DB73A012C4FE13C007FE249 /* Build configuration list for PBXProject "PubNubSwiftChatSDK" */ = {
			isa = XCConfigurationList;
			buildConfigurations = (
				3DB73A192C4FE13C007FE249 /* Debug */,
				3DB73A1A2C4FE13C007FE249 /* Release */,
			);
			defaultConfigurationIsVisible = 0;
			defaultConfigurationName = Release;
		};
		3DB73A1B2C4FE13C007FE249 /* Build configuration list for PBXNativeTarget "PubNubSwiftChatSDK" */ = {
			isa = XCConfigurationList;
			buildConfigurations = (
				3DB73A1C2C4FE13C007FE249 /* Debug */,
				3DB73A1D2C4FE13C007FE249 /* Release */,
			);
			defaultConfigurationIsVisible = 0;
			defaultConfigurationName = Release;
		};
		3DB73A1E2C4FE13C007FE249 /* Build configuration list for PBXNativeTarget "PubNubSwiftChatSDKTests" */ = {
			isa = XCConfigurationList;
			buildConfigurations = (
				3DB73A1F2C4FE13C007FE249 /* Debug */,
				3DB73A202C4FE13C007FE249 /* Release */,
			);
			defaultConfigurationIsVisible = 0;
			defaultConfigurationName = Release;
		};
/* End XCConfigurationList section */

/* Begin XCRemoteSwiftPackageReference section */
		3D28131F2D7B4EF4004623A0 /* XCRemoteSwiftPackageReference "kmp-chat" */ = {
			isa = XCRemoteSwiftPackageReference;
			repositoryURL = "https://github.com/pubnub/kmp-chat";
			requirement = {
				kind = exactVersion;
<<<<<<< HEAD
				version = "0.14.0-swift";
=======
				version = "0.15.1-swift";
>>>>>>> 7d03fb1e
			};
		};
		3DCF7DFA2CD0FFCC00889326 /* XCRemoteSwiftPackageReference "swift" */ = {
			isa = XCRemoteSwiftPackageReference;
			repositoryURL = "https://github.com/pubnub/swift";
			requirement = {
				kind = exactVersion;
				version = 9.3.1;
			};
		};
/* End XCRemoteSwiftPackageReference section */

/* Begin XCSwiftPackageProductDependency section */
		3D2813202D7B4EF4004623A0 /* PubNubChat */ = {
			isa = XCSwiftPackageProductDependency;
			package = 3D28131F2D7B4EF4004623A0 /* XCRemoteSwiftPackageReference "kmp-chat" */;
			productName = PubNubChat;
		};
		3DCF7DFB2CD0FFCC00889326 /* PubNubSDK */ = {
			isa = XCSwiftPackageProductDependency;
			package = 3DCF7DFA2CD0FFCC00889326 /* XCRemoteSwiftPackageReference "swift" */;
			productName = PubNubSDK;
		};
/* End XCSwiftPackageProductDependency section */
	};
	rootObject = 3DB739FE2C4FE13C007FE249 /* Project object */;
}<|MERGE_RESOLUTION|>--- conflicted
+++ resolved
@@ -1129,11 +1129,7 @@
 			repositoryURL = "https://github.com/pubnub/kmp-chat";
 			requirement = {
 				kind = exactVersion;
-<<<<<<< HEAD
-				version = "0.14.0-swift";
-=======
 				version = "0.15.1-swift";
->>>>>>> 7d03fb1e
 			};
 		};
 		3DCF7DFA2CD0FFCC00889326 /* XCRemoteSwiftPackageReference "swift" */ = {
