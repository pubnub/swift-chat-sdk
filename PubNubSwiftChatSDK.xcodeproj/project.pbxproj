// !$*UTF8*$!
{
	archiveVersion = 1;
	classes = {
	};
	objectVersion = 56;
	objects = {

/* Begin PBXBuildFile section */
		3D043A7A2CA6AAA000F91C05 /* ThreadChannel.swift in Sources */ = {isa = PBXBuildFile; fileRef = 3D043A792CA6AAA000F91C05 /* ThreadChannel.swift */; };
		3D043A7C2CAAABBD00F91C05 /* ThreadMessage.swift in Sources */ = {isa = PBXBuildFile; fileRef = 3D043A7B2CAAABBD00F91C05 /* ThreadMessage.swift */; };
		3D043A7E2CAC190200F91C05 /* Constants.swift in Sources */ = {isa = PBXBuildFile; fileRef = 3D043A7D2CAC190200F91C05 /* Constants.swift */; };
<<<<<<< HEAD
		3D27B8D02D2D9A61003AD459 /* ThreadChannelAsyncIntegrationTests.swift in Sources */ = {isa = PBXBuildFile; fileRef = 3D27B8CF2D2D9A61003AD459 /* ThreadChannelAsyncIntegrationTests.swift */; };
		3D27B8D22D2D9BBB003AD459 /* ThreadChannel+AsyncAwait.swift in Sources */ = {isa = PBXBuildFile; fileRef = 3D27B8D12D2D9BBB003AD459 /* ThreadChannel+AsyncAwait.swift */; };
		3D27B8D42D2EAEA6003AD459 /* MessageDraftAsyncIntegrationTests.swift in Sources */ = {isa = PBXBuildFile; fileRef = 3D27B8D32D2EAEA5003AD459 /* MessageDraftAsyncIntegrationTests.swift */; };
		3D27B8D62D2EAF86003AD459 /* MessageDraft+AsyncAwait.swift in Sources */ = {isa = PBXBuildFile; fileRef = 3D27B8D52D2EAF86003AD459 /* MessageDraft+AsyncAwait.swift */; };
=======
		3D0F90CD2D479A6600986686 /* MutedUsersManagerInterface.swift in Sources */ = {isa = PBXBuildFile; fileRef = 3D0F90CC2D479A6600986686 /* MutedUsersManagerInterface.swift */; };
>>>>>>> 71432b6c
		3D2CA2362C5B9320008D2284 /* PubNubChat+Transform.swift in Sources */ = {isa = PBXBuildFile; fileRef = 3D2CA2352C5B9320008D2284 /* PubNubChat+Transform.swift */; };
		3D2CA2382C5B9ACA008D2284 /* File.swift in Sources */ = {isa = PBXBuildFile; fileRef = 3D2CA2372C5B9ACA008D2284 /* File.swift */; };
		3D2CA23A2C5B9CF6008D2284 /* Dictionary.swift in Sources */ = {isa = PBXBuildFile; fileRef = 3D2CA2392C5B9CF6008D2284 /* Dictionary.swift */; };
		3D2CA23C2C5B9E51008D2284 /* Action.swift in Sources */ = {isa = PBXBuildFile; fileRef = 3D2CA23B2C5B9E51008D2284 /* Action.swift */; };
		3D2CA23E2C5BBCDB008D2284 /* PubNubChat.PNPushType.swift in Sources */ = {isa = PBXBuildFile; fileRef = 3D2CA23D2C5BBCDB008D2284 /* PubNubChat.PNPushType.swift */; };
		3D2CA2402C5BBDB6008D2284 /* PubNubChat.PNPushEnvironment.swift in Sources */ = {isa = PBXBuildFile; fileRef = 3D2CA23F2C5BBDB6008D2284 /* PubNubChat.PNPushEnvironment.swift */; };
		3D2CA2442C5CFBE7008D2284 /* FutureResult.swift in Sources */ = {isa = PBXBuildFile; fileRef = 3D2CA2432C5CFBE7008D2284 /* FutureResult.swift */; };
		3D2CA2482C621876008D2284 /* MessageActionType.swift in Sources */ = {isa = PBXBuildFile; fileRef = 3D2CA2472C621876008D2284 /* MessageActionType.swift */; };
		3D334BD02C8EE9E500F8793C /* PubNub.PushService.swift in Sources */ = {isa = PBXBuildFile; fileRef = 3D334BCF2C8EE9E500F8793C /* PubNub.PushService.swift */; };
		3D334BD22C8EEAA800F8793C /* PubNub.PushEnvironment.swift in Sources */ = {isa = PBXBuildFile; fileRef = 3D334BD12C8EEAA800F8793C /* PubNub.PushEnvironment.swift */; };
		3D46D4292D11D8D2007D08DB /* BaseIntegrationTestCase.swift in Sources */ = {isa = PBXBuildFile; fileRef = 3D46D4282D11D8D2007D08DB /* BaseIntegrationTestCase.swift */; };
		3D46D4302D122C8F007D08DB /* IntegrationTestCaseConfiguration.swift in Sources */ = {isa = PBXBuildFile; fileRef = 3D46D42F2D122C8F007D08DB /* IntegrationTestCaseConfiguration.swift */; };
		3D46D4322D122CD6007D08DB /* RandomStringGenerator.swift in Sources */ = {isa = PBXBuildFile; fileRef = 3D46D4312D122CD6007D08DB /* RandomStringGenerator.swift */; };
		3D46D4372D12306A007D08DB /* Membership+AsyncAwait.swift in Sources */ = {isa = PBXBuildFile; fileRef = 3D46D4352D12302E007D08DB /* Membership+AsyncAwait.swift */; };
		3D46D43B2D1231F5007D08DB /* Channel+AsyncAwait.swift in Sources */ = {isa = PBXBuildFile; fileRef = 3D46D4392D1231F1007D08DB /* Channel+AsyncAwait.swift */; };
		3D46D43E2D123370007D08DB /* Chat+AsyncAwait.swift in Sources */ = {isa = PBXBuildFile; fileRef = 3D46D43C2D12335D007D08DB /* Chat+AsyncAwait.swift */; };
		3D46D4402D130526007D08DB /* Message+AsyncAwait.swift in Sources */ = {isa = PBXBuildFile; fileRef = 3D46D43F2D130526007D08DB /* Message+AsyncAwait.swift */; };
		3D46D4422D131BBC007D08DB /* ThreadMessage+AsyncAwait.swift in Sources */ = {isa = PBXBuildFile; fileRef = 3D46D4412D131BBC007D08DB /* ThreadMessage+AsyncAwait.swift */; };
		3D46D45A2D131EB2007D08DB /* PubNubSwiftChatSDK.framework in Frameworks */ = {isa = PBXBuildFile; fileRef = 3DB73A072C4FE13C007FE249 /* PubNubSwiftChatSDK.framework */; platformFilter = ios; };
		3D46D4612D131F42007D08DB /* BaseIntegrationTestCase.swift in Sources */ = {isa = PBXBuildFile; fileRef = 3D46D4282D11D8D2007D08DB /* BaseIntegrationTestCase.swift */; };
		3D46D4622D131FB3007D08DB /* BaseAsyncIntegrationTestCase.swift in Sources */ = {isa = PBXBuildFile; fileRef = 3D46D42A2D11DC8D007D08DB /* BaseAsyncIntegrationTestCase.swift */; };
		3D46D4632D131FC1007D08DB /* MembershipAsyncIntegrationTests.swift in Sources */ = {isa = PBXBuildFile; fileRef = 3D46D42C2D1213C0007D08DB /* MembershipAsyncIntegrationTests.swift */; };
		3D46D4642D131FD0007D08DB /* RandomStringGenerator.swift in Sources */ = {isa = PBXBuildFile; fileRef = 3D46D4312D122CD6007D08DB /* RandomStringGenerator.swift */; };
		3D46D4652D1320DA007D08DB /* PubNubSwiftChatSDKTests.plist in Resources */ = {isa = PBXBuildFile; fileRef = 3DB49E1A2C75F573006356ED /* PubNubSwiftChatSDKTests.plist */; };
		3D46D4672D1320F6007D08DB /* MessageAsyncIntegrationTests.swift in Sources */ = {isa = PBXBuildFile; fileRef = 3D46D4662D1320F6007D08DB /* MessageAsyncIntegrationTests.swift */; };
		3D46D4682D13287A007D08DB /* IntegrationTestCaseConfiguration.swift in Sources */ = {isa = PBXBuildFile; fileRef = 3D46D42F2D122C8F007D08DB /* IntegrationTestCaseConfiguration.swift */; };
		3D46D46A2D142035007D08DB /* ThreadMessageAsyncIntegrationTests.swift in Sources */ = {isa = PBXBuildFile; fileRef = 3D46D4692D142035007D08DB /* ThreadMessageAsyncIntegrationTests.swift */; };
		3D46D46C2D14BF2D007D08DB /* ChannelAsyncIntegrationTests.swift in Sources */ = {isa = PBXBuildFile; fileRef = 3D46D46B2D14BF2D007D08DB /* ChannelAsyncIntegrationTests.swift */; };
		3D5B58412D10B9A100CB74D1 /* PubNubChat in Frameworks */ = {isa = PBXBuildFile; productRef = 3D5B58402D10B9A100CB74D1 /* PubNubChat */; };
		3D7062C62D2D4A4F000729E1 /* ChatAsyncIntegrationTests.swift in Sources */ = {isa = PBXBuildFile; fileRef = 3D7062C52D2D4A4F000729E1 /* ChatAsyncIntegrationTests.swift */; };
		3D7062C82D2D82A5000729E1 /* User+AsyncAwait.swift in Sources */ = {isa = PBXBuildFile; fileRef = 3D7062C72D2D82A5000729E1 /* User+AsyncAwait.swift */; };
		3D7062CB2D2D8C27000729E1 /* UserAsyncIntegrationTests.swift in Sources */ = {isa = PBXBuildFile; fileRef = 3D7062C92D2D8BD9000729E1 /* UserAsyncIntegrationTests.swift */; };
		3D79EB862D0C40ED00F7AB56 /* PubNubChat.PubNubError.swift in Sources */ = {isa = PBXBuildFile; fileRef = 3D79EB852D0C40ED00F7AB56 /* PubNubChat.PubNubError.swift */; };
		3D7BBF6F2C8893D400FBA623 /* ChatAdapter.swift in Sources */ = {isa = PBXBuildFile; fileRef = 3D7BBF6E2C8893D400FBA623 /* ChatAdapter.swift */; };
		3D83621A2CC7B35200A21B9A /* MessageDraftChangeListener.swift in Sources */ = {isa = PBXBuildFile; fileRef = 3D8362192CC7B35200A21B9A /* MessageDraftChangeListener.swift */; };
		3D842D242C9DC0AA005C0B55 /* ErrorConstants.swift in Sources */ = {isa = PBXBuildFile; fileRef = 3D842D232C9DC0AA005C0B55 /* ErrorConstants.swift */; };
		3D9A17942CC1573100F3F8AB /* MessageDraft.swift in Sources */ = {isa = PBXBuildFile; fileRef = 3D9A17932CC1573100F3F8AB /* MessageDraft.swift */; };
		3D9A17962CC250A300F3F8AB /* MessageDraftImpl.swift in Sources */ = {isa = PBXBuildFile; fileRef = 3D9A17952CC250A300F3F8AB /* MessageDraftImpl.swift */; };
		3D9A179B2CC65A0700F3F8AB /* MessageDraftIntegrationTests.swift in Sources */ = {isa = PBXBuildFile; fileRef = 3D9A17992CC659E800F3F8AB /* MessageDraftIntegrationTests.swift */; };
		3DA530C62C87455200DDE763 /* ThreadChannelIntegrationTests.swift in Sources */ = {isa = PBXBuildFile; fileRef = 3DA530C52C87455200DDE763 /* ThreadChannelIntegrationTests.swift */; };
		3DA530C82C882F2500DDE763 /* ChatIntegrationTests.swift in Sources */ = {isa = PBXBuildFile; fileRef = 3DA530C72C882F2500DDE763 /* ChatIntegrationTests.swift */; };
		3DB2A8AF2C7F54A400167058 /* ChannelIntegrationTests.swift in Sources */ = {isa = PBXBuildFile; fileRef = 3DB2A8AE2C7F54A400167058 /* ChannelIntegrationTests.swift */; };
		3DB2A8B32C807DDC00167058 /* UserImpl.swift in Sources */ = {isa = PBXBuildFile; fileRef = 3DB2A8B22C807DDC00167058 /* UserImpl.swift */; };
		3DB2A8B52C807E2A00167058 /* MembershipImpl.swift in Sources */ = {isa = PBXBuildFile; fileRef = 3DB2A8B42C807E2A00167058 /* MembershipImpl.swift */; };
		3DB2A8B92C80993B00167058 /* ChannelType.swift in Sources */ = {isa = PBXBuildFile; fileRef = 3DB2A8B82C80993B00167058 /* ChannelType.swift */; };
		3DB2A8BB2C8099F300167058 /* EventContent.swift in Sources */ = {isa = PBXBuildFile; fileRef = 3DB2A8BA2C8099F300167058 /* EventContent.swift */; };
		3DB2A8BD2C809A1400167058 /* ChatError.swift in Sources */ = {isa = PBXBuildFile; fileRef = 3DB2A8BC2C809A1400167058 /* ChatError.swift */; };
		3DB2A8BF2C809B1F00167058 /* EmitEventMethod.swift in Sources */ = {isa = PBXBuildFile; fileRef = 3DB2A8BE2C809B1F00167058 /* EmitEventMethod.swift */; };
		3DB49E1B2C75F573006356ED /* PubNubSwiftChatSDKTests.plist in Resources */ = {isa = PBXBuildFile; fileRef = 3DB49E1A2C75F573006356ED /* PubNubSwiftChatSDKTests.plist */; };
		3DB49E1D2C75F70C006356ED /* UserIntegrationTests.swift in Sources */ = {isa = PBXBuildFile; fileRef = 3DB49E1C2C75F70C006356ED /* UserIntegrationTests.swift */; };
		3DB49E212C761BD1006356ED /* AutoCloseable.swift in Sources */ = {isa = PBXBuildFile; fileRef = 3DB49E202C761BD1006356ED /* AutoCloseable.swift */; };
		3DB49E282C777ECD006356ED /* MembershipIntegrationTests.swift in Sources */ = {isa = PBXBuildFile; fileRef = 3DB49E272C777ECD006356ED /* MembershipIntegrationTests.swift */; };
		3DB49E2A2C788529006356ED /* MessageIntegrationTests.swift in Sources */ = {isa = PBXBuildFile; fileRef = 3DB49E292C788529006356ED /* MessageIntegrationTests.swift */; };
		3DB551D12C7C652300634BDC /* PubNubSwiftChatSDK.framework in Frameworks */ = {isa = PBXBuildFile; fileRef = 3DB73A072C4FE13C007FE249 /* PubNubSwiftChatSDK.framework */; };
		3DB551DB2C7C983000634BDC /* ThreadMessageIntegrationTests.swift in Sources */ = {isa = PBXBuildFile; fileRef = 3DB551DA2C7C983000634BDC /* ThreadMessageIntegrationTests.swift */; };
		3DB73A0C2C4FE13C007FE249 /* PubNubSwiftChatSDK.docc in Sources */ = {isa = PBXBuildFile; fileRef = 3DB73A0B2C4FE13C007FE249 /* PubNubSwiftChatSDK.docc */; };
		3DB73A172C4FE13C007FE249 /* BaseClosureIntegrationTestCase.swift in Sources */ = {isa = PBXBuildFile; fileRef = 3DB73A162C4FE13C007FE249 /* BaseClosureIntegrationTestCase.swift */; };
		3DB73A182C4FE13C007FE249 /* PubNubSwiftChatSDK.h in Headers */ = {isa = PBXBuildFile; fileRef = 3DB73A0A2C4FE13C007FE249 /* PubNubSwiftChatSDK.h */; settings = {ATTRIBUTES = (Public, ); }; };
		3DB73A262C4FE1F6007FE249 /* ChatConfiguration.swift in Sources */ = {isa = PBXBuildFile; fileRef = 3DB73A242C4FE1F6007FE249 /* ChatConfiguration.swift */; };
		3DB73A272C4FE1F6007FE249 /* Chat.swift in Sources */ = {isa = PBXBuildFile; fileRef = 3DB73A252C4FE1F6007FE249 /* Chat.swift */; };
		3DB73A352C502688007FE249 /* Int.swift in Sources */ = {isa = PBXBuildFile; fileRef = 3DB73A342C502688007FE249 /* Int.swift */; };
		3DB73A372C5026B4007FE249 /* PubNubHashedPage.swift in Sources */ = {isa = PBXBuildFile; fileRef = 3DB73A362C5026B4007FE249 /* PubNubHashedPage.swift */; };
		3DB73A392C5026E5007FE249 /* PubNub.MembershipSortField.swift in Sources */ = {isa = PBXBuildFile; fileRef = 3DB73A382C5026E5007FE249 /* PubNub.MembershipSortField.swift */; };
		3DB73A3C2C50F42B007FE249 /* User.swift in Sources */ = {isa = PBXBuildFile; fileRef = 3DB73A3B2C50F42B007FE249 /* User.swift */; };
		3DB73A3E2C50F5F3007FE249 /* Membership.swift in Sources */ = {isa = PBXBuildFile; fileRef = 3DB73A3D2C50F5F3007FE249 /* Membership.swift */; };
		3DB73A402C51051C007FE249 /* Channel.swift in Sources */ = {isa = PBXBuildFile; fileRef = 3DB73A3F2C51051C007FE249 /* Channel.swift */; };
		3DB73A422C511900007FE249 /* Message.swift in Sources */ = {isa = PBXBuildFile; fileRef = 3DB73A412C511900007FE249 /* Message.swift */; };
		3DB73A452C511D52007FE249 /* Restriction.swift in Sources */ = {isa = PBXBuildFile; fileRef = 3DB73A442C511D52007FE249 /* Restriction.swift */; };
		3DB73A472C51353B007FE249 /* MessageMentionedUser.swift in Sources */ = {isa = PBXBuildFile; fileRef = 3DB73A462C51353B007FE249 /* MessageMentionedUser.swift */; };
		3DB73A492C513578007FE249 /* MessageReferencedChannel.swift in Sources */ = {isa = PBXBuildFile; fileRef = 3DB73A482C513578007FE249 /* MessageReferencedChannel.swift */; };
		3DB73A4B2C5135C3007FE249 /* QuotedMessage.swift in Sources */ = {isa = PBXBuildFile; fileRef = 3DB73A4A2C5135C3007FE249 /* QuotedMessage.swift */; };
		3DB73A4D2C513646007FE249 /* TextLink.swift in Sources */ = {isa = PBXBuildFile; fileRef = 3DB73A4C2C513646007FE249 /* TextLink.swift */; };
		3DB73A4F2C52881A007FE249 /* PubNubChat.ChannelType.swift in Sources */ = {isa = PBXBuildFile; fileRef = 3DB73A4E2C52881A007FE249 /* PubNubChat.ChannelType.swift */; };
		3DB73A512C539421007FE249 /* InputFile.swift in Sources */ = {isa = PBXBuildFile; fileRef = 3DB73A502C539421007FE249 /* InputFile.swift */; };
		3DB73A532C53A20C007FE249 /* MessageImpl.swift in Sources */ = {isa = PBXBuildFile; fileRef = 3DB73A522C53A20C007FE249 /* MessageImpl.swift */; };
		3DB73A552C53A22F007FE249 /* ThreadMessageImpl.swift in Sources */ = {isa = PBXBuildFile; fileRef = 3DB73A542C53A22F007FE249 /* ThreadMessageImpl.swift */; };
		3DB73A592C53BF18007FE249 /* GetFileItem.swift in Sources */ = {isa = PBXBuildFile; fileRef = 3DB73A582C53BF18007FE249 /* GetFileItem.swift */; };
		3DB73A5B2C53CAB1007FE249 /* BaseChannel.swift in Sources */ = {isa = PBXBuildFile; fileRef = 3DB73A5A2C53CAB1007FE249 /* BaseChannel.swift */; };
		3DB73A5D2C53CC0A007FE249 /* ThreadChannelImpl.swift in Sources */ = {isa = PBXBuildFile; fileRef = 3DB73A5C2C53CC0A007FE249 /* ThreadChannelImpl.swift */; };
		3DB73A632C579938007FE249 /* PubNub.ObjectSortField.swift in Sources */ = {isa = PBXBuildFile; fileRef = 3DB73A622C579938007FE249 /* PubNub.ObjectSortField.swift */; };
		3DB73A652C57A782007FE249 /* CreateDirectConversationResult.swift in Sources */ = {isa = PBXBuildFile; fileRef = 3DB73A642C57A782007FE249 /* CreateDirectConversationResult.swift */; };
		3DB73A672C57A8C5007FE249 /* CreateGroupConversationResult.swift in Sources */ = {isa = PBXBuildFile; fileRef = 3DB73A662C57A8C5007FE249 /* CreateGroupConversationResult.swift */; };
		3DB73A692C57AA1B007FE249 /* PubNubChat.KotlinArray.swift in Sources */ = {isa = PBXBuildFile; fileRef = 3DB73A682C57AA1B007FE249 /* PubNubChat.KotlinArray.swift */; };
		3DB73A6B2C57B9D8007FE249 /* GetUnreadMessagesCount.swift in Sources */ = {isa = PBXBuildFile; fileRef = 3DB73A6A2C57B9D8007FE249 /* GetUnreadMessagesCount.swift */; };
		3DB73A6D2C57BB35007FE249 /* BaseMessage.swift in Sources */ = {isa = PBXBuildFile; fileRef = 3DB73A6C2C57BB35007FE249 /* BaseMessage.swift */; };
		3DB73A6F2C57BB97007FE249 /* ChannelImpl.swift in Sources */ = {isa = PBXBuildFile; fileRef = 3DB73A6E2C57BB97007FE249 /* ChannelImpl.swift */; };
		3DB73A712C57C034007FE249 /* Event.swift in Sources */ = {isa = PBXBuildFile; fileRef = 3DB73A702C57C034007FE249 /* Event.swift */; };
		3DB73A732C57CE9E007FE249 /* PubNubChat.RestrictionType.swift in Sources */ = {isa = PBXBuildFile; fileRef = 3DB73A722C57CE9E007FE249 /* PubNubChat.RestrictionType.swift */; };
		3DB73A752C57D073007FE249 /* PubNubChat.Event.swift in Sources */ = {isa = PBXBuildFile; fileRef = 3DB73A742C57D073007FE249 /* PubNubChat.Event.swift */; };
		3DB73A7B2C57EA29007FE249 /* ChatImpl.swift in Sources */ = {isa = PBXBuildFile; fileRef = 3DB73A7A2C57EA29007FE249 /* ChatImpl.swift */; };
		3DB73A7D2C57EA94007FE249 /* Timetoken.swift in Sources */ = {isa = PBXBuildFile; fileRef = 3DB73A7C2C57EA94007FE249 /* Timetoken.swift */; };
		3DB73A7F2C58CCAE007FE249 /* GetCurrentUserMentionsResult.swift in Sources */ = {isa = PBXBuildFile; fileRef = 3DB73A7E2C58CCAE007FE249 /* GetCurrentUserMentionsResult.swift */; };
		3DCF7DFC2CD0FFCC00889326 /* PubNubSDK in Frameworks */ = {isa = PBXBuildFile; productRef = 3DCF7DFB2CD0FFCC00889326 /* PubNubSDK */; };
/* End PBXBuildFile section */

/* Begin PBXContainerItemProxy section */
		3D46D45B2D131EB2007D08DB /* PBXContainerItemProxy */ = {
			isa = PBXContainerItemProxy;
			containerPortal = 3DB739FE2C4FE13C007FE249 /* Project object */;
			proxyType = 1;
			remoteGlobalIDString = 3DB73A062C4FE13C007FE249;
			remoteInfo = PubNubSwiftChatSDK;
		};
		3DB551D32C7C652300634BDC /* PBXContainerItemProxy */ = {
			isa = PBXContainerItemProxy;
			containerPortal = 3DB739FE2C4FE13C007FE249 /* Project object */;
			proxyType = 1;
			remoteGlobalIDString = 3DB73A062C4FE13C007FE249;
			remoteInfo = PubNubChatSDK;
		};
/* End PBXContainerItemProxy section */

/* Begin PBXCopyFilesBuildPhase section */
		3DB551D92C7C654600634BDC /* Embed Frameworks */ = {
			isa = PBXCopyFilesBuildPhase;
			buildActionMask = 2147483647;
			dstPath = "";
			dstSubfolderSpec = 10;
			files = (
			);
			name = "Embed Frameworks";
			runOnlyForDeploymentPostprocessing = 0;
		};
/* End PBXCopyFilesBuildPhase section */

/* Begin PBXFileReference section */
		3D043A792CA6AAA000F91C05 /* ThreadChannel.swift */ = {isa = PBXFileReference; lastKnownFileType = sourcecode.swift; path = ThreadChannel.swift; sourceTree = "<group>"; };
		3D043A7B2CAAABBD00F91C05 /* ThreadMessage.swift */ = {isa = PBXFileReference; lastKnownFileType = sourcecode.swift; path = ThreadMessage.swift; sourceTree = "<group>"; };
		3D043A7D2CAC190200F91C05 /* Constants.swift */ = {isa = PBXFileReference; lastKnownFileType = sourcecode.swift; path = Constants.swift; sourceTree = "<group>"; };
		3D0F90CC2D479A6600986686 /* MutedUsersManagerInterface.swift */ = {isa = PBXFileReference; lastKnownFileType = sourcecode.swift; path = MutedUsersManagerInterface.swift; sourceTree = "<group>"; };
		3D1C44A52C918A2200E68446 /* PubNubSwiftChatSDK_Info.plist */ = {isa = PBXFileReference; lastKnownFileType = text.plist.xml; path = PubNubSwiftChatSDK_Info.plist; sourceTree = "<group>"; };
		3D27B8CF2D2D9A61003AD459 /* ThreadChannelAsyncIntegrationTests.swift */ = {isa = PBXFileReference; lastKnownFileType = sourcecode.swift; path = ThreadChannelAsyncIntegrationTests.swift; sourceTree = "<group>"; };
		3D27B8D12D2D9BBB003AD459 /* ThreadChannel+AsyncAwait.swift */ = {isa = PBXFileReference; lastKnownFileType = sourcecode.swift; path = "ThreadChannel+AsyncAwait.swift"; sourceTree = "<group>"; };
		3D27B8D32D2EAEA5003AD459 /* MessageDraftAsyncIntegrationTests.swift */ = {isa = PBXFileReference; lastKnownFileType = sourcecode.swift; path = MessageDraftAsyncIntegrationTests.swift; sourceTree = "<group>"; };
		3D27B8D52D2EAF86003AD459 /* MessageDraft+AsyncAwait.swift */ = {isa = PBXFileReference; lastKnownFileType = sourcecode.swift; path = "MessageDraft+AsyncAwait.swift"; sourceTree = "<group>"; };
		3D2CA2352C5B9320008D2284 /* PubNubChat+Transform.swift */ = {isa = PBXFileReference; lastKnownFileType = sourcecode.swift; path = "PubNubChat+Transform.swift"; sourceTree = "<group>"; };
		3D2CA2372C5B9ACA008D2284 /* File.swift */ = {isa = PBXFileReference; lastKnownFileType = sourcecode.swift; path = File.swift; sourceTree = "<group>"; };
		3D2CA2392C5B9CF6008D2284 /* Dictionary.swift */ = {isa = PBXFileReference; lastKnownFileType = sourcecode.swift; path = Dictionary.swift; sourceTree = "<group>"; };
		3D2CA23B2C5B9E51008D2284 /* Action.swift */ = {isa = PBXFileReference; lastKnownFileType = sourcecode.swift; path = Action.swift; sourceTree = "<group>"; };
		3D2CA23D2C5BBCDB008D2284 /* PubNubChat.PNPushType.swift */ = {isa = PBXFileReference; lastKnownFileType = sourcecode.swift; path = PubNubChat.PNPushType.swift; sourceTree = "<group>"; };
		3D2CA23F2C5BBDB6008D2284 /* PubNubChat.PNPushEnvironment.swift */ = {isa = PBXFileReference; lastKnownFileType = sourcecode.swift; path = PubNubChat.PNPushEnvironment.swift; sourceTree = "<group>"; };
		3D2CA2432C5CFBE7008D2284 /* FutureResult.swift */ = {isa = PBXFileReference; lastKnownFileType = sourcecode.swift; path = FutureResult.swift; sourceTree = "<group>"; };
		3D2CA2472C621876008D2284 /* MessageActionType.swift */ = {isa = PBXFileReference; lastKnownFileType = sourcecode.swift; path = MessageActionType.swift; sourceTree = "<group>"; };
		3D334BCF2C8EE9E500F8793C /* PubNub.PushService.swift */ = {isa = PBXFileReference; lastKnownFileType = sourcecode.swift; path = PubNub.PushService.swift; sourceTree = "<group>"; };
		3D334BD12C8EEAA800F8793C /* PubNub.PushEnvironment.swift */ = {isa = PBXFileReference; lastKnownFileType = sourcecode.swift; path = PubNub.PushEnvironment.swift; sourceTree = "<group>"; };
		3D46D4282D11D8D2007D08DB /* BaseIntegrationTestCase.swift */ = {isa = PBXFileReference; lastKnownFileType = sourcecode.swift; path = BaseIntegrationTestCase.swift; sourceTree = "<group>"; };
		3D46D42A2D11DC8D007D08DB /* BaseAsyncIntegrationTestCase.swift */ = {isa = PBXFileReference; lastKnownFileType = sourcecode.swift; path = BaseAsyncIntegrationTestCase.swift; sourceTree = "<group>"; };
		3D46D42C2D1213C0007D08DB /* MembershipAsyncIntegrationTests.swift */ = {isa = PBXFileReference; lastKnownFileType = sourcecode.swift; path = MembershipAsyncIntegrationTests.swift; sourceTree = "<group>"; };
		3D46D42F2D122C8F007D08DB /* IntegrationTestCaseConfiguration.swift */ = {isa = PBXFileReference; lastKnownFileType = sourcecode.swift; path = IntegrationTestCaseConfiguration.swift; sourceTree = "<group>"; };
		3D46D4312D122CD6007D08DB /* RandomStringGenerator.swift */ = {isa = PBXFileReference; lastKnownFileType = sourcecode.swift; path = RandomStringGenerator.swift; sourceTree = "<group>"; };
		3D46D4352D12302E007D08DB /* Membership+AsyncAwait.swift */ = {isa = PBXFileReference; lastKnownFileType = sourcecode.swift; path = "Membership+AsyncAwait.swift"; sourceTree = "<group>"; };
		3D46D4392D1231F1007D08DB /* Channel+AsyncAwait.swift */ = {isa = PBXFileReference; lastKnownFileType = sourcecode.swift; path = "Channel+AsyncAwait.swift"; sourceTree = "<group>"; };
		3D46D43C2D12335D007D08DB /* Chat+AsyncAwait.swift */ = {isa = PBXFileReference; lastKnownFileType = sourcecode.swift; path = "Chat+AsyncAwait.swift"; sourceTree = "<group>"; };
		3D46D43F2D130526007D08DB /* Message+AsyncAwait.swift */ = {isa = PBXFileReference; lastKnownFileType = sourcecode.swift; path = "Message+AsyncAwait.swift"; sourceTree = "<group>"; };
		3D46D4412D131BBC007D08DB /* ThreadMessage+AsyncAwait.swift */ = {isa = PBXFileReference; lastKnownFileType = sourcecode.swift; path = "ThreadMessage+AsyncAwait.swift"; sourceTree = "<group>"; };
		3D46D4432D131D5A007D08DB /* PubNubSwiftChatSDKAsyncTests.xctestplan */ = {isa = PBXFileReference; lastKnownFileType = text; path = PubNubSwiftChatSDKAsyncTests.xctestplan; sourceTree = "<group>"; };
		3D46D4562D131EB2007D08DB /* PubNubSwiftChatSDKAsyncTests.xctest */ = {isa = PBXFileReference; explicitFileType = wrapper.cfbundle; includeInIndex = 0; path = PubNubSwiftChatSDKAsyncTests.xctest; sourceTree = BUILT_PRODUCTS_DIR; };
		3D46D4662D1320F6007D08DB /* MessageAsyncIntegrationTests.swift */ = {isa = PBXFileReference; lastKnownFileType = sourcecode.swift; path = MessageAsyncIntegrationTests.swift; sourceTree = "<group>"; };
		3D46D4692D142035007D08DB /* ThreadMessageAsyncIntegrationTests.swift */ = {isa = PBXFileReference; lastKnownFileType = sourcecode.swift; path = ThreadMessageAsyncIntegrationTests.swift; sourceTree = "<group>"; };
		3D46D46B2D14BF2D007D08DB /* ChannelAsyncIntegrationTests.swift */ = {isa = PBXFileReference; lastKnownFileType = sourcecode.swift; path = ChannelAsyncIntegrationTests.swift; sourceTree = "<group>"; };
		3D7062C52D2D4A4F000729E1 /* ChatAsyncIntegrationTests.swift */ = {isa = PBXFileReference; lastKnownFileType = sourcecode.swift; path = ChatAsyncIntegrationTests.swift; sourceTree = "<group>"; };
		3D7062C72D2D82A5000729E1 /* User+AsyncAwait.swift */ = {isa = PBXFileReference; lastKnownFileType = sourcecode.swift; path = "User+AsyncAwait.swift"; sourceTree = "<group>"; };
		3D7062C92D2D8BD9000729E1 /* UserAsyncIntegrationTests.swift */ = {isa = PBXFileReference; lastKnownFileType = sourcecode.swift; path = UserAsyncIntegrationTests.swift; sourceTree = "<group>"; };
		3D79EB852D0C40ED00F7AB56 /* PubNubChat.PubNubError.swift */ = {isa = PBXFileReference; lastKnownFileType = sourcecode.swift; path = PubNubChat.PubNubError.swift; sourceTree = "<group>"; };
		3D7BBF6E2C8893D400FBA623 /* ChatAdapter.swift */ = {isa = PBXFileReference; lastKnownFileType = sourcecode.swift; path = ChatAdapter.swift; sourceTree = "<group>"; };
		3D8362192CC7B35200A21B9A /* MessageDraftChangeListener.swift */ = {isa = PBXFileReference; lastKnownFileType = sourcecode.swift; path = MessageDraftChangeListener.swift; sourceTree = "<group>"; };
		3D842D232C9DC0AA005C0B55 /* ErrorConstants.swift */ = {isa = PBXFileReference; lastKnownFileType = sourcecode.swift; path = ErrorConstants.swift; sourceTree = "<group>"; };
		3D842D2B2C9DD7EB005C0B55 /* PubNubSwiftChatSDKTests.xctestplan */ = {isa = PBXFileReference; lastKnownFileType = text; path = PubNubSwiftChatSDKTests.xctestplan; sourceTree = "<group>"; };
		3D9A17932CC1573100F3F8AB /* MessageDraft.swift */ = {isa = PBXFileReference; lastKnownFileType = sourcecode.swift; path = MessageDraft.swift; sourceTree = "<group>"; };
		3D9A17952CC250A300F3F8AB /* MessageDraftImpl.swift */ = {isa = PBXFileReference; lastKnownFileType = sourcecode.swift; path = MessageDraftImpl.swift; sourceTree = "<group>"; };
		3D9A17992CC659E800F3F8AB /* MessageDraftIntegrationTests.swift */ = {isa = PBXFileReference; lastKnownFileType = sourcecode.swift; path = MessageDraftIntegrationTests.swift; sourceTree = "<group>"; };
		3DA530C52C87455200DDE763 /* ThreadChannelIntegrationTests.swift */ = {isa = PBXFileReference; lastKnownFileType = sourcecode.swift; path = ThreadChannelIntegrationTests.swift; sourceTree = "<group>"; };
		3DA530C72C882F2500DDE763 /* ChatIntegrationTests.swift */ = {isa = PBXFileReference; lastKnownFileType = sourcecode.swift; path = ChatIntegrationTests.swift; sourceTree = "<group>"; };
		3DADCAED2C9896AF001B3DE2 /* Package.swift */ = {isa = PBXFileReference; fileEncoding = 4; lastKnownFileType = sourcecode.swift; path = Package.swift; sourceTree = "<group>"; };
		3DB2A8AE2C7F54A400167058 /* ChannelIntegrationTests.swift */ = {isa = PBXFileReference; lastKnownFileType = sourcecode.swift; path = ChannelIntegrationTests.swift; sourceTree = "<group>"; };
		3DB2A8B22C807DDC00167058 /* UserImpl.swift */ = {isa = PBXFileReference; lastKnownFileType = sourcecode.swift; path = UserImpl.swift; sourceTree = "<group>"; };
		3DB2A8B42C807E2A00167058 /* MembershipImpl.swift */ = {isa = PBXFileReference; lastKnownFileType = sourcecode.swift; path = MembershipImpl.swift; sourceTree = "<group>"; };
		3DB2A8B82C80993B00167058 /* ChannelType.swift */ = {isa = PBXFileReference; lastKnownFileType = sourcecode.swift; path = ChannelType.swift; sourceTree = "<group>"; };
		3DB2A8BA2C8099F300167058 /* EventContent.swift */ = {isa = PBXFileReference; fileEncoding = 4; lastKnownFileType = sourcecode.swift; path = EventContent.swift; sourceTree = "<group>"; };
		3DB2A8BC2C809A1400167058 /* ChatError.swift */ = {isa = PBXFileReference; fileEncoding = 4; lastKnownFileType = sourcecode.swift; path = ChatError.swift; sourceTree = "<group>"; };
		3DB2A8BE2C809B1F00167058 /* EmitEventMethod.swift */ = {isa = PBXFileReference; lastKnownFileType = sourcecode.swift; path = EmitEventMethod.swift; sourceTree = "<group>"; };
		3DB49E1A2C75F573006356ED /* PubNubSwiftChatSDKTests.plist */ = {isa = PBXFileReference; lastKnownFileType = text.plist.xml; path = PubNubSwiftChatSDKTests.plist; sourceTree = "<group>"; };
		3DB49E1C2C75F70C006356ED /* UserIntegrationTests.swift */ = {isa = PBXFileReference; lastKnownFileType = sourcecode.swift; path = UserIntegrationTests.swift; sourceTree = "<group>"; };
		3DB49E202C761BD1006356ED /* AutoCloseable.swift */ = {isa = PBXFileReference; lastKnownFileType = sourcecode.swift; path = AutoCloseable.swift; sourceTree = "<group>"; };
		3DB49E272C777ECD006356ED /* MembershipIntegrationTests.swift */ = {isa = PBXFileReference; lastKnownFileType = sourcecode.swift; path = MembershipIntegrationTests.swift; sourceTree = "<group>"; };
		3DB49E292C788529006356ED /* MessageIntegrationTests.swift */ = {isa = PBXFileReference; lastKnownFileType = sourcecode.swift; path = MessageIntegrationTests.swift; sourceTree = "<group>"; };
		3DB551DA2C7C983000634BDC /* ThreadMessageIntegrationTests.swift */ = {isa = PBXFileReference; lastKnownFileType = sourcecode.swift; path = ThreadMessageIntegrationTests.swift; sourceTree = "<group>"; };
		3DB73A072C4FE13C007FE249 /* PubNubSwiftChatSDK.framework */ = {isa = PBXFileReference; explicitFileType = wrapper.framework; includeInIndex = 0; path = PubNubSwiftChatSDK.framework; sourceTree = BUILT_PRODUCTS_DIR; };
		3DB73A0A2C4FE13C007FE249 /* PubNubSwiftChatSDK.h */ = {isa = PBXFileReference; lastKnownFileType = sourcecode.c.h; path = PubNubSwiftChatSDK.h; sourceTree = "<group>"; };
		3DB73A0B2C4FE13C007FE249 /* PubNubSwiftChatSDK.docc */ = {isa = PBXFileReference; lastKnownFileType = folder.documentationcatalog; path = PubNubSwiftChatSDK.docc; sourceTree = "<group>"; };
		3DB73A112C4FE13C007FE249 /* PubNubSwiftChatSDKTests.xctest */ = {isa = PBXFileReference; explicitFileType = wrapper.cfbundle; includeInIndex = 0; path = PubNubSwiftChatSDKTests.xctest; sourceTree = BUILT_PRODUCTS_DIR; };
		3DB73A162C4FE13C007FE249 /* BaseClosureIntegrationTestCase.swift */ = {isa = PBXFileReference; lastKnownFileType = sourcecode.swift; path = BaseClosureIntegrationTestCase.swift; sourceTree = "<group>"; };
		3DB73A242C4FE1F6007FE249 /* ChatConfiguration.swift */ = {isa = PBXFileReference; fileEncoding = 4; lastKnownFileType = sourcecode.swift; path = ChatConfiguration.swift; sourceTree = "<group>"; };
		3DB73A252C4FE1F6007FE249 /* Chat.swift */ = {isa = PBXFileReference; fileEncoding = 4; lastKnownFileType = sourcecode.swift; path = Chat.swift; sourceTree = "<group>"; };
		3DB73A342C502688007FE249 /* Int.swift */ = {isa = PBXFileReference; lastKnownFileType = sourcecode.swift; path = Int.swift; sourceTree = "<group>"; };
		3DB73A362C5026B4007FE249 /* PubNubHashedPage.swift */ = {isa = PBXFileReference; lastKnownFileType = sourcecode.swift; path = PubNubHashedPage.swift; sourceTree = "<group>"; };
		3DB73A382C5026E5007FE249 /* PubNub.MembershipSortField.swift */ = {isa = PBXFileReference; lastKnownFileType = sourcecode.swift; path = PubNub.MembershipSortField.swift; sourceTree = "<group>"; };
		3DB73A3B2C50F42B007FE249 /* User.swift */ = {isa = PBXFileReference; fileEncoding = 4; lastKnownFileType = sourcecode.swift; path = User.swift; sourceTree = "<group>"; };
		3DB73A3D2C50F5F3007FE249 /* Membership.swift */ = {isa = PBXFileReference; lastKnownFileType = sourcecode.swift; path = Membership.swift; sourceTree = "<group>"; };
		3DB73A3F2C51051C007FE249 /* Channel.swift */ = {isa = PBXFileReference; lastKnownFileType = sourcecode.swift; path = Channel.swift; sourceTree = "<group>"; };
		3DB73A412C511900007FE249 /* Message.swift */ = {isa = PBXFileReference; lastKnownFileType = sourcecode.swift; path = Message.swift; sourceTree = "<group>"; };
		3DB73A442C511D52007FE249 /* Restriction.swift */ = {isa = PBXFileReference; lastKnownFileType = sourcecode.swift; path = Restriction.swift; sourceTree = "<group>"; };
		3DB73A462C51353B007FE249 /* MessageMentionedUser.swift */ = {isa = PBXFileReference; lastKnownFileType = sourcecode.swift; path = MessageMentionedUser.swift; sourceTree = "<group>"; };
		3DB73A482C513578007FE249 /* MessageReferencedChannel.swift */ = {isa = PBXFileReference; lastKnownFileType = sourcecode.swift; path = MessageReferencedChannel.swift; sourceTree = "<group>"; };
		3DB73A4A2C5135C3007FE249 /* QuotedMessage.swift */ = {isa = PBXFileReference; lastKnownFileType = sourcecode.swift; path = QuotedMessage.swift; sourceTree = "<group>"; };
		3DB73A4C2C513646007FE249 /* TextLink.swift */ = {isa = PBXFileReference; lastKnownFileType = sourcecode.swift; path = TextLink.swift; sourceTree = "<group>"; };
		3DB73A4E2C52881A007FE249 /* PubNubChat.ChannelType.swift */ = {isa = PBXFileReference; lastKnownFileType = sourcecode.swift; path = PubNubChat.ChannelType.swift; sourceTree = "<group>"; };
		3DB73A502C539421007FE249 /* InputFile.swift */ = {isa = PBXFileReference; lastKnownFileType = sourcecode.swift; path = InputFile.swift; sourceTree = "<group>"; };
		3DB73A522C53A20C007FE249 /* MessageImpl.swift */ = {isa = PBXFileReference; lastKnownFileType = sourcecode.swift; path = MessageImpl.swift; sourceTree = "<group>"; };
		3DB73A542C53A22F007FE249 /* ThreadMessageImpl.swift */ = {isa = PBXFileReference; lastKnownFileType = sourcecode.swift; path = ThreadMessageImpl.swift; sourceTree = "<group>"; };
		3DB73A582C53BF18007FE249 /* GetFileItem.swift */ = {isa = PBXFileReference; lastKnownFileType = sourcecode.swift; path = GetFileItem.swift; sourceTree = "<group>"; };
		3DB73A5A2C53CAB1007FE249 /* BaseChannel.swift */ = {isa = PBXFileReference; lastKnownFileType = sourcecode.swift; path = BaseChannel.swift; sourceTree = "<group>"; };
		3DB73A5C2C53CC0A007FE249 /* ThreadChannelImpl.swift */ = {isa = PBXFileReference; lastKnownFileType = sourcecode.swift; path = ThreadChannelImpl.swift; sourceTree = "<group>"; };
		3DB73A622C579938007FE249 /* PubNub.ObjectSortField.swift */ = {isa = PBXFileReference; lastKnownFileType = sourcecode.swift; path = PubNub.ObjectSortField.swift; sourceTree = "<group>"; };
		3DB73A642C57A782007FE249 /* CreateDirectConversationResult.swift */ = {isa = PBXFileReference; lastKnownFileType = sourcecode.swift; path = CreateDirectConversationResult.swift; sourceTree = "<group>"; };
		3DB73A662C57A8C5007FE249 /* CreateGroupConversationResult.swift */ = {isa = PBXFileReference; lastKnownFileType = sourcecode.swift; path = CreateGroupConversationResult.swift; sourceTree = "<group>"; };
		3DB73A682C57AA1B007FE249 /* PubNubChat.KotlinArray.swift */ = {isa = PBXFileReference; lastKnownFileType = sourcecode.swift; path = PubNubChat.KotlinArray.swift; sourceTree = "<group>"; };
		3DB73A6A2C57B9D8007FE249 /* GetUnreadMessagesCount.swift */ = {isa = PBXFileReference; lastKnownFileType = sourcecode.swift; path = GetUnreadMessagesCount.swift; sourceTree = "<group>"; };
		3DB73A6C2C57BB35007FE249 /* BaseMessage.swift */ = {isa = PBXFileReference; lastKnownFileType = sourcecode.swift; path = BaseMessage.swift; sourceTree = "<group>"; };
		3DB73A6E2C57BB97007FE249 /* ChannelImpl.swift */ = {isa = PBXFileReference; lastKnownFileType = sourcecode.swift; path = ChannelImpl.swift; sourceTree = "<group>"; };
		3DB73A702C57C034007FE249 /* Event.swift */ = {isa = PBXFileReference; lastKnownFileType = sourcecode.swift; path = Event.swift; sourceTree = "<group>"; };
		3DB73A722C57CE9E007FE249 /* PubNubChat.RestrictionType.swift */ = {isa = PBXFileReference; lastKnownFileType = sourcecode.swift; path = PubNubChat.RestrictionType.swift; sourceTree = "<group>"; };
		3DB73A742C57D073007FE249 /* PubNubChat.Event.swift */ = {isa = PBXFileReference; lastKnownFileType = sourcecode.swift; path = PubNubChat.Event.swift; sourceTree = "<group>"; };
		3DB73A7A2C57EA29007FE249 /* ChatImpl.swift */ = {isa = PBXFileReference; lastKnownFileType = sourcecode.swift; path = ChatImpl.swift; sourceTree = "<group>"; };
		3DB73A7C2C57EA94007FE249 /* Timetoken.swift */ = {isa = PBXFileReference; lastKnownFileType = sourcecode.swift; path = Timetoken.swift; sourceTree = "<group>"; };
		3DB73A7E2C58CCAE007FE249 /* GetCurrentUserMentionsResult.swift */ = {isa = PBXFileReference; lastKnownFileType = sourcecode.swift; path = GetCurrentUserMentionsResult.swift; sourceTree = "<group>"; };
/* End PBXFileReference section */

/* Begin PBXFrameworksBuildPhase section */
		3D46D4532D131EB2007D08DB /* Frameworks */ = {
			isa = PBXFrameworksBuildPhase;
			buildActionMask = 2147483647;
			files = (
				3D46D45A2D131EB2007D08DB /* PubNubSwiftChatSDK.framework in Frameworks */,
			);
			runOnlyForDeploymentPostprocessing = 0;
		};
		3DB73A042C4FE13C007FE249 /* Frameworks */ = {
			isa = PBXFrameworksBuildPhase;
			buildActionMask = 2147483647;
			files = (
				3D5B58412D10B9A100CB74D1 /* PubNubChat in Frameworks */,
				3DCF7DFC2CD0FFCC00889326 /* PubNubSDK in Frameworks */,
			);
			runOnlyForDeploymentPostprocessing = 0;
		};
		3DB73A0E2C4FE13C007FE249 /* Frameworks */ = {
			isa = PBXFrameworksBuildPhase;
			buildActionMask = 2147483647;
			files = (
				3DB551D12C7C652300634BDC /* PubNubSwiftChatSDK.framework in Frameworks */,
			);
			runOnlyForDeploymentPostprocessing = 0;
		};
/* End PBXFrameworksBuildPhase section */

/* Begin PBXGroup section */
<<<<<<< HEAD
		3D46D42E2D122C30007D08DB /* Common */ = {
			isa = PBXGroup;
			children = (
				3D46D42F2D122C8F007D08DB /* IntegrationTestCaseConfiguration.swift */,
				3D46D4312D122CD6007D08DB /* RandomStringGenerator.swift */,
			);
			path = Common;
			sourceTree = "<group>";
		};
		3D46D4382D12310F007D08DB /* AsyncAwait */ = {
			isa = PBXGroup;
			children = (
				3D46D42A2D11DC8D007D08DB /* BaseAsyncIntegrationTestCase.swift */,
				3D46D42C2D1213C0007D08DB /* MembershipAsyncIntegrationTests.swift */,
				3D46D4662D1320F6007D08DB /* MessageAsyncIntegrationTests.swift */,
				3D46D4692D142035007D08DB /* ThreadMessageAsyncIntegrationTests.swift */,
				3D46D46B2D14BF2D007D08DB /* ChannelAsyncIntegrationTests.swift */,
				3D27B8CF2D2D9A61003AD459 /* ThreadChannelAsyncIntegrationTests.swift */,
				3D7062C52D2D4A4F000729E1 /* ChatAsyncIntegrationTests.swift */,
				3D7062C92D2D8BD9000729E1 /* UserAsyncIntegrationTests.swift */,
				3D27B8D32D2EAEA5003AD459 /* MessageDraftAsyncIntegrationTests.swift */,
			);
			path = AsyncAwait;
=======
		3D0F90CB2D479A5700986686 /* MutedUsers */ = {
			isa = PBXGroup;
			children = (
				3D0F90CC2D479A6600986686 /* MutedUsersManagerInterface.swift */,
			);
			path = MutedUsers;
>>>>>>> 71432b6c
			sourceTree = "<group>";
		};
		3D9A17922CC156F100F3F8AB /* MessageDraft */ = {
			isa = PBXGroup;
			children = (
				3D9A17932CC1573100F3F8AB /* MessageDraft.swift */,
				3D27B8D52D2EAF86003AD459 /* MessageDraft+AsyncAwait.swift */,
				3D8362192CC7B35200A21B9A /* MessageDraftChangeListener.swift */,
				3D9A17952CC250A300F3F8AB /* MessageDraftImpl.swift */,
			);
			path = MessageDraft;
			sourceTree = "<group>";
		};
		3DB49DE92C75E0C3006356ED /* Frameworks */ = {
			isa = PBXGroup;
			children = (
			);
			name = Frameworks;
			sourceTree = "<group>";
		};
		3DB739FD2C4FE13B007FE249 = {
			isa = PBXGroup;
			children = (
				3DADCAED2C9896AF001B3DE2 /* Package.swift */,
				3DB73A232C4FE1E9007FE249 /* Sources */,
				3DB73A092C4FE13C007FE249 /* PubNubSwiftChatSDK */,
				3DB73A152C4FE13C007FE249 /* Tests */,
				3DB73A082C4FE13C007FE249 /* Products */,
				3DB49DE92C75E0C3006356ED /* Frameworks */,
			);
			sourceTree = "<group>";
		};
		3DB73A082C4FE13C007FE249 /* Products */ = {
			isa = PBXGroup;
			children = (
				3DB73A072C4FE13C007FE249 /* PubNubSwiftChatSDK.framework */,
				3DB73A112C4FE13C007FE249 /* PubNubSwiftChatSDKTests.xctest */,
				3D46D4562D131EB2007D08DB /* PubNubSwiftChatSDKAsyncTests.xctest */,
			);
			name = Products;
			sourceTree = "<group>";
		};
		3DB73A092C4FE13C007FE249 /* PubNubSwiftChatSDK */ = {
			isa = PBXGroup;
			children = (
				3DB73A0A2C4FE13C007FE249 /* PubNubSwiftChatSDK.h */,
				3DB73A0B2C4FE13C007FE249 /* PubNubSwiftChatSDK.docc */,
			);
			path = PubNubSwiftChatSDK;
			sourceTree = "<group>";
		};
		3DB73A152C4FE13C007FE249 /* Tests */ = {
			isa = PBXGroup;
			children = (
				3DB49E1A2C75F573006356ED /* PubNubSwiftChatSDKTests.plist */,
				3D842D2B2C9DD7EB005C0B55 /* PubNubSwiftChatSDKTests.xctestplan */,
				3D46D4432D131D5A007D08DB /* PubNubSwiftChatSDKAsyncTests.xctestplan */,
				3D46D42E2D122C30007D08DB /* Common */,
				3D46D4382D12310F007D08DB /* AsyncAwait */,
				3D46D4282D11D8D2007D08DB /* BaseIntegrationTestCase.swift */,
				3DB73A162C4FE13C007FE249 /* BaseClosureIntegrationTestCase.swift */,
				3DA530C72C882F2500DDE763 /* ChatIntegrationTests.swift */,
				3DB2A8AE2C7F54A400167058 /* ChannelIntegrationTests.swift */,
				3DB49E272C777ECD006356ED /* MembershipIntegrationTests.swift */,
				3DB49E292C788529006356ED /* MessageIntegrationTests.swift */,
				3DB551DA2C7C983000634BDC /* ThreadMessageIntegrationTests.swift */,
				3DA530C52C87455200DDE763 /* ThreadChannelIntegrationTests.swift */,
				3D9A17992CC659E800F3F8AB /* MessageDraftIntegrationTests.swift */,
				3DB49E1C2C75F70C006356ED /* UserIntegrationTests.swift */,
			);
			path = Tests;
			sourceTree = "<group>";
		};
		3DB73A232C4FE1E9007FE249 /* Sources */ = {
			isa = PBXGroup;
			children = (
				3D1C44A52C918A2200E68446 /* PubNubSwiftChatSDK_Info.plist */,
				3DB73A252C4FE1F6007FE249 /* Chat.swift */,
				3D46D43C2D12335D007D08DB /* Chat+AsyncAwait.swift */,
				3DB73A7A2C57EA29007FE249 /* ChatImpl.swift */,
				3DB73A242C4FE1F6007FE249 /* ChatConfiguration.swift */,
				3D0F90CB2D479A5700986686 /* MutedUsers */,
				3D9A17922CC156F100F3F8AB /* MessageDraft */,
				3DB73A432C511D36007FE249 /* Models */,
				3DB73A3A2C50F415007FE249 /* Entities */,
				3DB73A312C502670007FE249 /* Extensions */,
				3DB73A2C2C501790007FE249 /* Miscellaneous */,
			);
			path = Sources;
			sourceTree = "<group>";
		};
		3DB73A2C2C501790007FE249 /* Miscellaneous */ = {
			isa = PBXGroup;
			children = (
				3D2CA2432C5CFBE7008D2284 /* FutureResult.swift */,
				3DB49E202C761BD1006356ED /* AutoCloseable.swift */,
				3D7BBF6E2C8893D400FBA623 /* ChatAdapter.swift */,
				3D842D232C9DC0AA005C0B55 /* ErrorConstants.swift */,
				3D043A7D2CAC190200F91C05 /* Constants.swift */,
			);
			path = Miscellaneous;
			sourceTree = "<group>";
		};
		3DB73A312C502670007FE249 /* Extensions */ = {
			isa = PBXGroup;
			children = (
				3DB73A342C502688007FE249 /* Int.swift */,
				3D2CA2392C5B9CF6008D2284 /* Dictionary.swift */,
				3DB73A7C2C57EA94007FE249 /* Timetoken.swift */,
				3DB73A362C5026B4007FE249 /* PubNubHashedPage.swift */,
				3DB73A382C5026E5007FE249 /* PubNub.MembershipSortField.swift */,
				3DB73A622C579938007FE249 /* PubNub.ObjectSortField.swift */,
				3D334BCF2C8EE9E500F8793C /* PubNub.PushService.swift */,
				3D334BD12C8EEAA800F8793C /* PubNub.PushEnvironment.swift */,
				3D2CA2352C5B9320008D2284 /* PubNubChat+Transform.swift */,
				3DB73A4E2C52881A007FE249 /* PubNubChat.ChannelType.swift */,
				3DB73A682C57AA1B007FE249 /* PubNubChat.KotlinArray.swift */,
				3DB73A722C57CE9E007FE249 /* PubNubChat.RestrictionType.swift */,
				3D2CA23D2C5BBCDB008D2284 /* PubNubChat.PNPushType.swift */,
				3D2CA23F2C5BBDB6008D2284 /* PubNubChat.PNPushEnvironment.swift */,
				3DB73A742C57D073007FE249 /* PubNubChat.Event.swift */,
				3D79EB852D0C40ED00F7AB56 /* PubNubChat.PubNubError.swift */,
			);
			path = Extensions;
			sourceTree = "<group>";
		};
		3DB73A3A2C50F415007FE249 /* Entities */ = {
			isa = PBXGroup;
			children = (
				3DB73A3B2C50F42B007FE249 /* User.swift */,
				3D7062C72D2D82A5000729E1 /* User+AsyncAwait.swift */,
				3DB2A8B22C807DDC00167058 /* UserImpl.swift */,
				3DB73A3F2C51051C007FE249 /* Channel.swift */,
				3D46D4392D1231F1007D08DB /* Channel+AsyncAwait.swift */,
				3D043A792CA6AAA000F91C05 /* ThreadChannel.swift */,
				3D27B8D12D2D9BBB003AD459 /* ThreadChannel+AsyncAwait.swift */,
				3DB73A5A2C53CAB1007FE249 /* BaseChannel.swift */,
				3DB73A6E2C57BB97007FE249 /* ChannelImpl.swift */,
				3DB73A5C2C53CC0A007FE249 /* ThreadChannelImpl.swift */,
				3DB73A3D2C50F5F3007FE249 /* Membership.swift */,
				3D46D4352D12302E007D08DB /* Membership+AsyncAwait.swift */,
				3DB2A8B42C807E2A00167058 /* MembershipImpl.swift */,
				3DB73A412C511900007FE249 /* Message.swift */,
				3D46D43F2D130526007D08DB /* Message+AsyncAwait.swift */,
				3D043A7B2CAAABBD00F91C05 /* ThreadMessage.swift */,
				3D46D4412D131BBC007D08DB /* ThreadMessage+AsyncAwait.swift */,
				3DB73A6C2C57BB35007FE249 /* BaseMessage.swift */,
				3DB73A522C53A20C007FE249 /* MessageImpl.swift */,
				3DB73A542C53A22F007FE249 /* ThreadMessageImpl.swift */,
			);
			path = Entities;
			sourceTree = "<group>";
		};
		3DB73A432C511D36007FE249 /* Models */ = {
			isa = PBXGroup;
			children = (
				3D2CA23B2C5B9E51008D2284 /* Action.swift */,
				3DB2A8BA2C8099F300167058 /* EventContent.swift */,
				3DB2A8BC2C809A1400167058 /* ChatError.swift */,
				3DB73A442C511D52007FE249 /* Restriction.swift */,
				3DB73A462C51353B007FE249 /* MessageMentionedUser.swift */,
				3DB73A482C513578007FE249 /* MessageReferencedChannel.swift */,
				3DB73A4A2C5135C3007FE249 /* QuotedMessage.swift */,
				3DB73A4C2C513646007FE249 /* TextLink.swift */,
				3DB73A502C539421007FE249 /* InputFile.swift */,
				3DB73A582C53BF18007FE249 /* GetFileItem.swift */,
				3DB73A642C57A782007FE249 /* CreateDirectConversationResult.swift */,
				3DB73A662C57A8C5007FE249 /* CreateGroupConversationResult.swift */,
				3DB73A6A2C57B9D8007FE249 /* GetUnreadMessagesCount.swift */,
				3DB73A702C57C034007FE249 /* Event.swift */,
				3DB73A7E2C58CCAE007FE249 /* GetCurrentUserMentionsResult.swift */,
				3D2CA2372C5B9ACA008D2284 /* File.swift */,
				3D2CA2472C621876008D2284 /* MessageActionType.swift */,
				3DB2A8B82C80993B00167058 /* ChannelType.swift */,
				3DB2A8BE2C809B1F00167058 /* EmitEventMethod.swift */,
			);
			path = Models;
			sourceTree = "<group>";
		};
/* End PBXGroup section */

/* Begin PBXHeadersBuildPhase section */
		3DB73A022C4FE13C007FE249 /* Headers */ = {
			isa = PBXHeadersBuildPhase;
			buildActionMask = 2147483647;
			files = (
				3DB73A182C4FE13C007FE249 /* PubNubSwiftChatSDK.h in Headers */,
			);
			runOnlyForDeploymentPostprocessing = 0;
		};
/* End PBXHeadersBuildPhase section */

/* Begin PBXNativeTarget section */
		3D46D4552D131EB2007D08DB /* PubNubSwiftChatSDKAsyncTests */ = {
			isa = PBXNativeTarget;
			buildConfigurationList = 3D46D45F2D131EB2007D08DB /* Build configuration list for PBXNativeTarget "PubNubSwiftChatSDKAsyncTests" */;
			buildPhases = (
				3D46D4522D131EB2007D08DB /* Sources */,
				3D46D4532D131EB2007D08DB /* Frameworks */,
				3D46D4542D131EB2007D08DB /* Resources */,
			);
			buildRules = (
			);
			dependencies = (
				3D46D45C2D131EB2007D08DB /* PBXTargetDependency */,
			);
			name = PubNubSwiftChatSDKAsyncTests;
			productName = PubNubSwiftChatSDKAsyncTests;
			productReference = 3D46D4562D131EB2007D08DB /* PubNubSwiftChatSDKAsyncTests.xctest */;
			productType = "com.apple.product-type.bundle.unit-test";
		};
		3DB73A062C4FE13C007FE249 /* PubNubSwiftChatSDK */ = {
			isa = PBXNativeTarget;
			buildConfigurationList = 3DB73A1B2C4FE13C007FE249 /* Build configuration list for PBXNativeTarget "PubNubSwiftChatSDK" */;
			buildPhases = (
				3DB73A022C4FE13C007FE249 /* Headers */,
				3DB73A032C4FE13C007FE249 /* Sources */,
				3DB73A042C4FE13C007FE249 /* Frameworks */,
				3DB73A052C4FE13C007FE249 /* Resources */,
			);
			buildRules = (
			);
			dependencies = (
			);
			name = PubNubSwiftChatSDK;
			packageProductDependencies = (
				3DCF7DFB2CD0FFCC00889326 /* PubNubSDK */,
				3D5B58402D10B9A100CB74D1 /* PubNubChat */,
			);
			productName = PubNubChatSDK;
			productReference = 3DB73A072C4FE13C007FE249 /* PubNubSwiftChatSDK.framework */;
			productType = "com.apple.product-type.framework";
		};
		3DB73A102C4FE13C007FE249 /* PubNubSwiftChatSDKTests */ = {
			isa = PBXNativeTarget;
			buildConfigurationList = 3DB73A1E2C4FE13C007FE249 /* Build configuration list for PBXNativeTarget "PubNubSwiftChatSDKTests" */;
			buildPhases = (
				3DB73A0D2C4FE13C007FE249 /* Sources */,
				3DB73A0E2C4FE13C007FE249 /* Frameworks */,
				3DB73A0F2C4FE13C007FE249 /* Resources */,
				3DB551D92C7C654600634BDC /* Embed Frameworks */,
			);
			buildRules = (
			);
			dependencies = (
				3DB551D42C7C652300634BDC /* PBXTargetDependency */,
			);
			name = PubNubSwiftChatSDKTests;
			productName = PubNubChatSDKTests;
			productReference = 3DB73A112C4FE13C007FE249 /* PubNubSwiftChatSDKTests.xctest */;
			productType = "com.apple.product-type.bundle.unit-test";
		};
/* End PBXNativeTarget section */

/* Begin PBXProject section */
		3DB739FE2C4FE13C007FE249 /* Project object */ = {
			isa = PBXProject;
			attributes = {
				BuildIndependentTargetsInParallel = 1;
				LastSwiftUpdateCheck = 1530;
				LastUpgradeCheck = 1530;
				TargetAttributes = {
					3D46D4552D131EB2007D08DB = {
						CreatedOnToolsVersion = 15.3;
					};
					3DB73A062C4FE13C007FE249 = {
						CreatedOnToolsVersion = 15.3;
					};
					3DB73A102C4FE13C007FE249 = {
						CreatedOnToolsVersion = 15.3;
					};
				};
			};
			buildConfigurationList = 3DB73A012C4FE13C007FE249 /* Build configuration list for PBXProject "PubNubSwiftChatSDK" */;
			compatibilityVersion = "Xcode 14.0";
			developmentRegion = en;
			hasScannedForEncodings = 0;
			knownRegions = (
				en,
				Base,
			);
			mainGroup = 3DB739FD2C4FE13B007FE249;
			packageReferences = (
				3DCF7DFA2CD0FFCC00889326 /* XCRemoteSwiftPackageReference "swift" */,
				3D5B583F2D10B9A100CB74D1 /* XCRemoteSwiftPackageReference "kmp-chat" */,
			);
			productRefGroup = 3DB73A082C4FE13C007FE249 /* Products */;
			projectDirPath = "";
			projectRoot = "";
			targets = (
				3DB73A062C4FE13C007FE249 /* PubNubSwiftChatSDK */,
				3DB73A102C4FE13C007FE249 /* PubNubSwiftChatSDKTests */,
				3D46D4552D131EB2007D08DB /* PubNubSwiftChatSDKAsyncTests */,
			);
		};
/* End PBXProject section */

/* Begin PBXResourcesBuildPhase section */
		3D46D4542D131EB2007D08DB /* Resources */ = {
			isa = PBXResourcesBuildPhase;
			buildActionMask = 2147483647;
			files = (
				3D46D4652D1320DA007D08DB /* PubNubSwiftChatSDKTests.plist in Resources */,
			);
			runOnlyForDeploymentPostprocessing = 0;
		};
		3DB73A052C4FE13C007FE249 /* Resources */ = {
			isa = PBXResourcesBuildPhase;
			buildActionMask = 2147483647;
			files = (
			);
			runOnlyForDeploymentPostprocessing = 0;
		};
		3DB73A0F2C4FE13C007FE249 /* Resources */ = {
			isa = PBXResourcesBuildPhase;
			buildActionMask = 2147483647;
			files = (
				3DB49E1B2C75F573006356ED /* PubNubSwiftChatSDKTests.plist in Resources */,
			);
			runOnlyForDeploymentPostprocessing = 0;
		};
/* End PBXResourcesBuildPhase section */

/* Begin PBXSourcesBuildPhase section */
		3D46D4522D131EB2007D08DB /* Sources */ = {
			isa = PBXSourcesBuildPhase;
			buildActionMask = 2147483647;
			files = (
				3D46D4642D131FD0007D08DB /* RandomStringGenerator.swift in Sources */,
				3D46D4682D13287A007D08DB /* IntegrationTestCaseConfiguration.swift in Sources */,
				3D7062CB2D2D8C27000729E1 /* UserAsyncIntegrationTests.swift in Sources */,
				3D46D4672D1320F6007D08DB /* MessageAsyncIntegrationTests.swift in Sources */,
				3D46D4632D131FC1007D08DB /* MembershipAsyncIntegrationTests.swift in Sources */,
				3D46D4612D131F42007D08DB /* BaseIntegrationTestCase.swift in Sources */,
				3D46D46A2D142035007D08DB /* ThreadMessageAsyncIntegrationTests.swift in Sources */,
				3D46D4622D131FB3007D08DB /* BaseAsyncIntegrationTestCase.swift in Sources */,
				3D46D46C2D14BF2D007D08DB /* ChannelAsyncIntegrationTests.swift in Sources */,
				3D27B8D42D2EAEA6003AD459 /* MessageDraftAsyncIntegrationTests.swift in Sources */,
				3D7062C62D2D4A4F000729E1 /* ChatAsyncIntegrationTests.swift in Sources */,
				3D27B8D02D2D9A61003AD459 /* ThreadChannelAsyncIntegrationTests.swift in Sources */,
			);
			runOnlyForDeploymentPostprocessing = 0;
		};
		3DB73A032C4FE13C007FE249 /* Sources */ = {
			isa = PBXSourcesBuildPhase;
			buildActionMask = 2147483647;
			files = (
				3DB73A392C5026E5007FE249 /* PubNub.MembershipSortField.swift in Sources */,
				3D7BBF6F2C8893D400FBA623 /* ChatAdapter.swift in Sources */,
				3DB73A0C2C4FE13C007FE249 /* PubNubSwiftChatSDK.docc in Sources */,
				3D2CA2402C5BBDB6008D2284 /* PubNubChat.PNPushEnvironment.swift in Sources */,
				3DB73A4D2C513646007FE249 /* TextLink.swift in Sources */,
				3DB73A692C57AA1B007FE249 /* PubNubChat.KotlinArray.swift in Sources */,
				3D9A17942CC1573100F3F8AB /* MessageDraft.swift in Sources */,
				3D83621A2CC7B35200A21B9A /* MessageDraftChangeListener.swift in Sources */,
				3D2CA2442C5CFBE7008D2284 /* FutureResult.swift in Sources */,
				3DB73A372C5026B4007FE249 /* PubNubHashedPage.swift in Sources */,
				3DB73A6F2C57BB97007FE249 /* ChannelImpl.swift in Sources */,
				3DB73A402C51051C007FE249 /* Channel.swift in Sources */,
				3D46D43B2D1231F5007D08DB /* Channel+AsyncAwait.swift in Sources */,
				3D2CA23C2C5B9E51008D2284 /* Action.swift in Sources */,
				3DB2A8B32C807DDC00167058 /* UserImpl.swift in Sources */,
				3D46D43E2D123370007D08DB /* Chat+AsyncAwait.swift in Sources */,
				3DB73A452C511D52007FE249 /* Restriction.swift in Sources */,
				3DB73A552C53A22F007FE249 /* ThreadMessageImpl.swift in Sources */,
				3D2CA2382C5B9ACA008D2284 /* File.swift in Sources */,
				3DB73A752C57D073007FE249 /* PubNubChat.Event.swift in Sources */,
				3D2CA2362C5B9320008D2284 /* PubNubChat+Transform.swift in Sources */,
				3DB73A492C513578007FE249 /* MessageReferencedChannel.swift in Sources */,
				3DB73A352C502688007FE249 /* Int.swift in Sources */,
				3DB73A632C579938007FE249 /* PubNub.ObjectSortField.swift in Sources */,
				3DB73A732C57CE9E007FE249 /* PubNubChat.RestrictionType.swift in Sources */,
				3DB73A262C4FE1F6007FE249 /* ChatConfiguration.swift in Sources */,
				3D0F90CD2D479A6600986686 /* MutedUsersManagerInterface.swift in Sources */,
				3D2CA2482C621876008D2284 /* MessageActionType.swift in Sources */,
				3D46D4372D12306A007D08DB /* Membership+AsyncAwait.swift in Sources */,
				3DB73A272C4FE1F6007FE249 /* Chat.swift in Sources */,
				3DB73A472C51353B007FE249 /* MessageMentionedUser.swift in Sources */,
				3DB73A7D2C57EA94007FE249 /* Timetoken.swift in Sources */,
				3DB73A712C57C034007FE249 /* Event.swift in Sources */,
				3D043A7A2CA6AAA000F91C05 /* ThreadChannel.swift in Sources */,
				3DB2A8BD2C809A1400167058 /* ChatError.swift in Sources */,
				3DB73A3C2C50F42B007FE249 /* User.swift in Sources */,
				3DB73A652C57A782007FE249 /* CreateDirectConversationResult.swift in Sources */,
				3D27B8D62D2EAF86003AD459 /* MessageDraft+AsyncAwait.swift in Sources */,
				3DB73A5D2C53CC0A007FE249 /* ThreadChannelImpl.swift in Sources */,
				3D334BD22C8EEAA800F8793C /* PubNub.PushEnvironment.swift in Sources */,
				3D79EB862D0C40ED00F7AB56 /* PubNubChat.PubNubError.swift in Sources */,
				3DB73A4F2C52881A007FE249 /* PubNubChat.ChannelType.swift in Sources */,
				3DB73A6B2C57B9D8007FE249 /* GetUnreadMessagesCount.swift in Sources */,
				3DB49E212C761BD1006356ED /* AutoCloseable.swift in Sources */,
				3DB73A532C53A20C007FE249 /* MessageImpl.swift in Sources */,
				3DB73A672C57A8C5007FE249 /* CreateGroupConversationResult.swift in Sources */,
				3DB2A8B52C807E2A00167058 /* MembershipImpl.swift in Sources */,
				3DB2A8B92C80993B00167058 /* ChannelType.swift in Sources */,
				3D46D4402D130526007D08DB /* Message+AsyncAwait.swift in Sources */,
				3DB73A592C53BF18007FE249 /* GetFileItem.swift in Sources */,
				3D2CA23E2C5BBCDB008D2284 /* PubNubChat.PNPushType.swift in Sources */,
				3DB2A8BF2C809B1F00167058 /* EmitEventMethod.swift in Sources */,
				3DB73A6D2C57BB35007FE249 /* BaseMessage.swift in Sources */,
				3DB73A5B2C53CAB1007FE249 /* BaseChannel.swift in Sources */,
				3DB73A7F2C58CCAE007FE249 /* GetCurrentUserMentionsResult.swift in Sources */,
				3D043A7E2CAC190200F91C05 /* Constants.swift in Sources */,
				3D7062C82D2D82A5000729E1 /* User+AsyncAwait.swift in Sources */,
				3DB73A3E2C50F5F3007FE249 /* Membership.swift in Sources */,
				3DB73A7B2C57EA29007FE249 /* ChatImpl.swift in Sources */,
				3D2CA23A2C5B9CF6008D2284 /* Dictionary.swift in Sources */,
				3DB73A422C511900007FE249 /* Message.swift in Sources */,
				3D9A17962CC250A300F3F8AB /* MessageDraftImpl.swift in Sources */,
				3DB73A4B2C5135C3007FE249 /* QuotedMessage.swift in Sources */,
				3D27B8D22D2D9BBB003AD459 /* ThreadChannel+AsyncAwait.swift in Sources */,
				3D043A7C2CAAABBD00F91C05 /* ThreadMessage.swift in Sources */,
				3D46D4422D131BBC007D08DB /* ThreadMessage+AsyncAwait.swift in Sources */,
				3DB2A8BB2C8099F300167058 /* EventContent.swift in Sources */,
				3D334BD02C8EE9E500F8793C /* PubNub.PushService.swift in Sources */,
				3DB73A512C539421007FE249 /* InputFile.swift in Sources */,
				3D842D242C9DC0AA005C0B55 /* ErrorConstants.swift in Sources */,
			);
			runOnlyForDeploymentPostprocessing = 0;
		};
		3DB73A0D2C4FE13C007FE249 /* Sources */ = {
			isa = PBXSourcesBuildPhase;
			buildActionMask = 2147483647;
			files = (
				3DB49E1D2C75F70C006356ED /* UserIntegrationTests.swift in Sources */,
				3D46D4322D122CD6007D08DB /* RandomStringGenerator.swift in Sources */,
				3DA530C62C87455200DDE763 /* ThreadChannelIntegrationTests.swift in Sources */,
				3DB2A8AF2C7F54A400167058 /* ChannelIntegrationTests.swift in Sources */,
				3D46D4302D122C8F007D08DB /* IntegrationTestCaseConfiguration.swift in Sources */,
				3DB49E2A2C788529006356ED /* MessageIntegrationTests.swift in Sources */,
				3DB49E282C777ECD006356ED /* MembershipIntegrationTests.swift in Sources */,
				3DA530C82C882F2500DDE763 /* ChatIntegrationTests.swift in Sources */,
				3DB551DB2C7C983000634BDC /* ThreadMessageIntegrationTests.swift in Sources */,
				3D46D4292D11D8D2007D08DB /* BaseIntegrationTestCase.swift in Sources */,
				3D9A179B2CC65A0700F3F8AB /* MessageDraftIntegrationTests.swift in Sources */,
				3DB73A172C4FE13C007FE249 /* BaseClosureIntegrationTestCase.swift in Sources */,
			);
			runOnlyForDeploymentPostprocessing = 0;
		};
/* End PBXSourcesBuildPhase section */

/* Begin PBXTargetDependency section */
		3D46D45C2D131EB2007D08DB /* PBXTargetDependency */ = {
			isa = PBXTargetDependency;
			platformFilter = ios;
			target = 3DB73A062C4FE13C007FE249 /* PubNubSwiftChatSDK */;
			targetProxy = 3D46D45B2D131EB2007D08DB /* PBXContainerItemProxy */;
		};
		3DB551D42C7C652300634BDC /* PBXTargetDependency */ = {
			isa = PBXTargetDependency;
			target = 3DB73A062C4FE13C007FE249 /* PubNubSwiftChatSDK */;
			targetProxy = 3DB551D32C7C652300634BDC /* PBXContainerItemProxy */;
		};
/* End PBXTargetDependency section */

/* Begin XCBuildConfiguration section */
		3D46D45D2D131EB2007D08DB /* Debug */ = {
			isa = XCBuildConfiguration;
			buildSettings = {
				CODE_SIGN_STYLE = Automatic;
				CURRENT_PROJECT_VERSION = 1;
				GENERATE_INFOPLIST_FILE = YES;
				IPHONEOS_DEPLOYMENT_TARGET = 14.0;
				MARKETING_VERSION = 1.0;
				PRODUCT_BUNDLE_IDENTIFIER = com.pubnub.PubNubSwiftChatSDKAsyncTests;
				PRODUCT_NAME = "$(TARGET_NAME)";
				SWIFT_EMIT_LOC_STRINGS = NO;
				SWIFT_VERSION = 5.0;
				TARGETED_DEVICE_FAMILY = "1,2";
			};
			name = Debug;
		};
		3D46D45E2D131EB2007D08DB /* Release */ = {
			isa = XCBuildConfiguration;
			buildSettings = {
				CODE_SIGN_STYLE = Automatic;
				CURRENT_PROJECT_VERSION = 1;
				GENERATE_INFOPLIST_FILE = YES;
				IPHONEOS_DEPLOYMENT_TARGET = 14.0;
				MARKETING_VERSION = 1.0;
				PRODUCT_BUNDLE_IDENTIFIER = com.pubnub.PubNubSwiftChatSDKAsyncTests;
				PRODUCT_NAME = "$(TARGET_NAME)";
				SWIFT_EMIT_LOC_STRINGS = NO;
				SWIFT_VERSION = 5.0;
				TARGETED_DEVICE_FAMILY = "1,2";
			};
			name = Release;
		};
		3DB73A192C4FE13C007FE249 /* Debug */ = {
			isa = XCBuildConfiguration;
			buildSettings = {
				ALWAYS_SEARCH_USER_PATHS = NO;
				ASSETCATALOG_COMPILER_GENERATE_SWIFT_ASSET_SYMBOL_EXTENSIONS = YES;
				CLANG_ANALYZER_NONNULL = YES;
				CLANG_ANALYZER_NUMBER_OBJECT_CONVERSION = YES_AGGRESSIVE;
				CLANG_CXX_LANGUAGE_STANDARD = "gnu++20";
				CLANG_ENABLE_MODULES = YES;
				CLANG_ENABLE_OBJC_ARC = YES;
				CLANG_ENABLE_OBJC_WEAK = YES;
				CLANG_WARN_BLOCK_CAPTURE_AUTORELEASING = YES;
				CLANG_WARN_BOOL_CONVERSION = YES;
				CLANG_WARN_COMMA = YES;
				CLANG_WARN_CONSTANT_CONVERSION = YES;
				CLANG_WARN_DEPRECATED_OBJC_IMPLEMENTATIONS = YES;
				CLANG_WARN_DIRECT_OBJC_ISA_USAGE = YES_ERROR;
				CLANG_WARN_DOCUMENTATION_COMMENTS = YES;
				CLANG_WARN_EMPTY_BODY = YES;
				CLANG_WARN_ENUM_CONVERSION = YES;
				CLANG_WARN_INFINITE_RECURSION = YES;
				CLANG_WARN_INT_CONVERSION = YES;
				CLANG_WARN_NON_LITERAL_NULL_CONVERSION = YES;
				CLANG_WARN_OBJC_IMPLICIT_RETAIN_SELF = YES;
				CLANG_WARN_OBJC_LITERAL_CONVERSION = YES;
				CLANG_WARN_OBJC_ROOT_CLASS = YES_ERROR;
				CLANG_WARN_QUOTED_INCLUDE_IN_FRAMEWORK_HEADER = YES;
				CLANG_WARN_RANGE_LOOP_ANALYSIS = YES;
				CLANG_WARN_STRICT_PROTOTYPES = YES;
				CLANG_WARN_SUSPICIOUS_MOVE = YES;
				CLANG_WARN_UNGUARDED_AVAILABILITY = YES_AGGRESSIVE;
				CLANG_WARN_UNREACHABLE_CODE = YES;
				CLANG_WARN__DUPLICATE_METHOD_MATCH = YES;
				COPY_PHASE_STRIP = NO;
				CURRENT_PROJECT_VERSION = 1;
				DEBUG_INFORMATION_FORMAT = dwarf;
				ENABLE_STRICT_OBJC_MSGSEND = YES;
				ENABLE_TESTABILITY = YES;
				ENABLE_USER_SCRIPT_SANDBOXING = YES;
				GCC_C_LANGUAGE_STANDARD = gnu17;
				GCC_DYNAMIC_NO_PIC = NO;
				GCC_NO_COMMON_BLOCKS = YES;
				GCC_OPTIMIZATION_LEVEL = 0;
				GCC_PREPROCESSOR_DEFINITIONS = (
					"DEBUG=1",
					"$(inherited)",
				);
				GCC_WARN_64_TO_32_BIT_CONVERSION = YES;
				GCC_WARN_ABOUT_RETURN_TYPE = YES_ERROR;
				GCC_WARN_UNDECLARED_SELECTOR = YES;
				GCC_WARN_UNINITIALIZED_AUTOS = YES_AGGRESSIVE;
				GCC_WARN_UNUSED_FUNCTION = YES;
				GCC_WARN_UNUSED_VARIABLE = YES;
				IPHONEOS_DEPLOYMENT_TARGET = 14.0;
				LOCALIZATION_PREFERS_STRING_CATALOGS = YES;
				MTL_ENABLE_DEBUG_INFO = INCLUDE_SOURCE;
				MTL_FAST_MATH = YES;
				ONLY_ACTIVE_ARCH = YES;
				SDKROOT = iphoneos;
				SWIFT_ACTIVE_COMPILATION_CONDITIONS = "DEBUG $(inherited)";
				SWIFT_OPTIMIZATION_LEVEL = "-Onone";
				VERSIONING_SYSTEM = "apple-generic";
				VERSION_INFO_PREFIX = "";
			};
			name = Debug;
		};
		3DB73A1A2C4FE13C007FE249 /* Release */ = {
			isa = XCBuildConfiguration;
			buildSettings = {
				ALWAYS_SEARCH_USER_PATHS = NO;
				ASSETCATALOG_COMPILER_GENERATE_SWIFT_ASSET_SYMBOL_EXTENSIONS = YES;
				CLANG_ANALYZER_NONNULL = YES;
				CLANG_ANALYZER_NUMBER_OBJECT_CONVERSION = YES_AGGRESSIVE;
				CLANG_CXX_LANGUAGE_STANDARD = "gnu++20";
				CLANG_ENABLE_MODULES = YES;
				CLANG_ENABLE_OBJC_ARC = YES;
				CLANG_ENABLE_OBJC_WEAK = YES;
				CLANG_WARN_BLOCK_CAPTURE_AUTORELEASING = YES;
				CLANG_WARN_BOOL_CONVERSION = YES;
				CLANG_WARN_COMMA = YES;
				CLANG_WARN_CONSTANT_CONVERSION = YES;
				CLANG_WARN_DEPRECATED_OBJC_IMPLEMENTATIONS = YES;
				CLANG_WARN_DIRECT_OBJC_ISA_USAGE = YES_ERROR;
				CLANG_WARN_DOCUMENTATION_COMMENTS = YES;
				CLANG_WARN_EMPTY_BODY = YES;
				CLANG_WARN_ENUM_CONVERSION = YES;
				CLANG_WARN_INFINITE_RECURSION = YES;
				CLANG_WARN_INT_CONVERSION = YES;
				CLANG_WARN_NON_LITERAL_NULL_CONVERSION = YES;
				CLANG_WARN_OBJC_IMPLICIT_RETAIN_SELF = YES;
				CLANG_WARN_OBJC_LITERAL_CONVERSION = YES;
				CLANG_WARN_OBJC_ROOT_CLASS = YES_ERROR;
				CLANG_WARN_QUOTED_INCLUDE_IN_FRAMEWORK_HEADER = YES;
				CLANG_WARN_RANGE_LOOP_ANALYSIS = YES;
				CLANG_WARN_STRICT_PROTOTYPES = YES;
				CLANG_WARN_SUSPICIOUS_MOVE = YES;
				CLANG_WARN_UNGUARDED_AVAILABILITY = YES_AGGRESSIVE;
				CLANG_WARN_UNREACHABLE_CODE = YES;
				CLANG_WARN__DUPLICATE_METHOD_MATCH = YES;
				COPY_PHASE_STRIP = NO;
				CURRENT_PROJECT_VERSION = 1;
				DEBUG_INFORMATION_FORMAT = "dwarf-with-dsym";
				ENABLE_NS_ASSERTIONS = NO;
				ENABLE_STRICT_OBJC_MSGSEND = YES;
				ENABLE_USER_SCRIPT_SANDBOXING = YES;
				GCC_C_LANGUAGE_STANDARD = gnu17;
				GCC_NO_COMMON_BLOCKS = YES;
				GCC_WARN_64_TO_32_BIT_CONVERSION = YES;
				GCC_WARN_ABOUT_RETURN_TYPE = YES_ERROR;
				GCC_WARN_UNDECLARED_SELECTOR = YES;
				GCC_WARN_UNINITIALIZED_AUTOS = YES_AGGRESSIVE;
				GCC_WARN_UNUSED_FUNCTION = YES;
				GCC_WARN_UNUSED_VARIABLE = YES;
				IPHONEOS_DEPLOYMENT_TARGET = 14.0;
				LOCALIZATION_PREFERS_STRING_CATALOGS = YES;
				MTL_ENABLE_DEBUG_INFO = NO;
				MTL_FAST_MATH = YES;
				SDKROOT = iphoneos;
				SWIFT_COMPILATION_MODE = wholemodule;
				VALIDATE_PRODUCT = YES;
				VERSIONING_SYSTEM = "apple-generic";
				VERSION_INFO_PREFIX = "";
			};
			name = Release;
		};
		3DB73A1C2C4FE13C007FE249 /* Debug */ = {
			isa = XCBuildConfiguration;
			buildSettings = {
				BUILD_LIBRARY_FOR_DISTRIBUTION = YES;
				CODE_SIGN_STYLE = Manual;
				CURRENT_PROJECT_VERSION = 1;
				DEFINES_MODULE = YES;
				DEVELOPMENT_TEAM = "";
				DYLIB_COMPATIBILITY_VERSION = 1;
				DYLIB_CURRENT_VERSION = 1;
				DYLIB_INSTALL_NAME_BASE = "@rpath";
				ENABLE_MODULE_VERIFIER = YES;
				FRAMEWORK_SEARCH_PATHS = (
					"$(inherited)",
					"$(PROJECT_DIR)",
				);
				GENERATE_INFOPLIST_FILE = YES;
				INFOPLIST_FILE = Sources/PubNubSwiftChatSDK_Info.plist;
				INFOPLIST_KEY_NSHumanReadableCopyright = "";
				INSTALL_PATH = "$(LOCAL_LIBRARY_DIR)/Frameworks";
				IPHONEOS_DEPLOYMENT_TARGET = 14.0;
				LD_RUNPATH_SEARCH_PATHS = (
					"$(inherited)",
					"@executable_path/Frameworks",
					"@loader_path/Frameworks",
				);
				MACOSX_DEPLOYMENT_TARGET = 11.0;
				MARKETING_VERSION = 0.11.0;
				MODULE_VERIFIER_SUPPORTED_LANGUAGES = "objective-c objective-c++";
				MODULE_VERIFIER_SUPPORTED_LANGUAGE_STANDARDS = "gnu17 gnu++20";
				OTHER_SWIFT_FLAGS = "$(inherited) -D COCOAPODS";
				PRODUCT_BUNDLE_IDENTIFIER = com.pubnub.SwiftChatSDK;
				PRODUCT_NAME = "$(TARGET_NAME:c99extidentifier)";
				PROVISIONING_PROFILE_SPECIFIER = "";
				SKIP_INSTALL = YES;
				SUPPORTED_PLATFORMS = "appletvos appletvsimulator iphoneos iphonesimulator macosx";
				SUPPORTS_MACCATALYST = NO;
				SUPPORTS_MAC_DESIGNED_FOR_IPHONE_IPAD = NO;
				SUPPORTS_XR_DESIGNED_FOR_IPHONE_IPAD = NO;
				SWIFT_EMIT_LOC_STRINGS = YES;
				SWIFT_INSTALL_OBJC_HEADER = NO;
				SWIFT_VERSION = 5.0;
				TARGETED_DEVICE_FAMILY = "1,2,3";
				TVOS_DEPLOYMENT_TARGET = 14.0;
				WATCHOS_DEPLOYMENT_TARGET = 8;
				XROS_DEPLOYMENT_TARGET = 1.1;
			};
			name = Debug;
		};
		3DB73A1D2C4FE13C007FE249 /* Release */ = {
			isa = XCBuildConfiguration;
			buildSettings = {
				BUILD_LIBRARY_FOR_DISTRIBUTION = YES;
				CODE_SIGN_STYLE = Manual;
				CURRENT_PROJECT_VERSION = 1;
				DEFINES_MODULE = YES;
				DEVELOPMENT_TEAM = "";
				DYLIB_COMPATIBILITY_VERSION = 1;
				DYLIB_CURRENT_VERSION = 1;
				DYLIB_INSTALL_NAME_BASE = "@rpath";
				ENABLE_MODULE_VERIFIER = YES;
				FRAMEWORK_SEARCH_PATHS = (
					"$(inherited)",
					"$(PROJECT_DIR)",
				);
				GENERATE_INFOPLIST_FILE = YES;
				INFOPLIST_FILE = Sources/PubNubSwiftChatSDK_Info.plist;
				INFOPLIST_KEY_NSHumanReadableCopyright = "";
				INSTALL_PATH = "$(LOCAL_LIBRARY_DIR)/Frameworks";
				IPHONEOS_DEPLOYMENT_TARGET = 14.0;
				LD_RUNPATH_SEARCH_PATHS = (
					"$(inherited)",
					"@executable_path/Frameworks",
					"@loader_path/Frameworks",
				);
				MACOSX_DEPLOYMENT_TARGET = 11.0;
				MARKETING_VERSION = 0.11.0;
				MODULE_VERIFIER_SUPPORTED_LANGUAGES = "objective-c objective-c++";
				MODULE_VERIFIER_SUPPORTED_LANGUAGE_STANDARDS = "gnu17 gnu++20";
				OTHER_SWIFT_FLAGS = "$(inherited) -D COCOAPODS";
				PRODUCT_BUNDLE_IDENTIFIER = com.pubnub.SwiftChatSDK;
				PRODUCT_NAME = "$(TARGET_NAME:c99extidentifier)";
				PROVISIONING_PROFILE_SPECIFIER = "";
				SKIP_INSTALL = YES;
				SUPPORTED_PLATFORMS = "appletvos appletvsimulator iphoneos iphonesimulator macosx";
				SUPPORTS_MACCATALYST = NO;
				SUPPORTS_MAC_DESIGNED_FOR_IPHONE_IPAD = NO;
				SUPPORTS_XR_DESIGNED_FOR_IPHONE_IPAD = NO;
				SWIFT_EMIT_LOC_STRINGS = YES;
				SWIFT_INSTALL_OBJC_HEADER = NO;
				SWIFT_VERSION = 5.0;
				TARGETED_DEVICE_FAMILY = "1,2,3";
				TVOS_DEPLOYMENT_TARGET = 14.0;
				WATCHOS_DEPLOYMENT_TARGET = 8;
				XROS_DEPLOYMENT_TARGET = 1.1;
			};
			name = Release;
		};
		3DB73A1F2C4FE13C007FE249 /* Debug */ = {
			isa = XCBuildConfiguration;
			buildSettings = {
				CODE_SIGN_STYLE = Manual;
				CURRENT_PROJECT_VERSION = 1;
				DEVELOPMENT_TEAM = "";
				FRAMEWORK_SEARCH_PATHS = (
					"$(inherited)",
					"$(PROJECT_DIR)",
				);
				GENERATE_INFOPLIST_FILE = YES;
				IPHONEOS_DEPLOYMENT_TARGET = 14.0;
				MARKETING_VERSION = 1.0;
				PRODUCT_BUNDLE_IDENTIFIER = com.pubnub.SwiftChatSDKTests;
				PRODUCT_NAME = "$(TARGET_NAME)";
				PROVISIONING_PROFILE_SPECIFIER = "";
				SWIFT_EMIT_LOC_STRINGS = NO;
				SWIFT_VERSION = 5.0;
				TARGETED_DEVICE_FAMILY = "1,2";
			};
			name = Debug;
		};
		3DB73A202C4FE13C007FE249 /* Release */ = {
			isa = XCBuildConfiguration;
			buildSettings = {
				CODE_SIGN_STYLE = Manual;
				CURRENT_PROJECT_VERSION = 1;
				DEVELOPMENT_TEAM = "";
				FRAMEWORK_SEARCH_PATHS = (
					"$(inherited)",
					"$(PROJECT_DIR)",
				);
				GENERATE_INFOPLIST_FILE = YES;
				IPHONEOS_DEPLOYMENT_TARGET = 14.0;
				MARKETING_VERSION = 1.0;
				PRODUCT_BUNDLE_IDENTIFIER = com.pubnub.SwiftChatSDKTests;
				PRODUCT_NAME = "$(TARGET_NAME)";
				PROVISIONING_PROFILE_SPECIFIER = "";
				SWIFT_EMIT_LOC_STRINGS = NO;
				SWIFT_VERSION = 5.0;
				TARGETED_DEVICE_FAMILY = "1,2";
			};
			name = Release;
		};
/* End XCBuildConfiguration section */

/* Begin XCConfigurationList section */
		3D46D45F2D131EB2007D08DB /* Build configuration list for PBXNativeTarget "PubNubSwiftChatSDKAsyncTests" */ = {
			isa = XCConfigurationList;
			buildConfigurations = (
				3D46D45D2D131EB2007D08DB /* Debug */,
				3D46D45E2D131EB2007D08DB /* Release */,
			);
			defaultConfigurationIsVisible = 0;
			defaultConfigurationName = Release;
		};
		3DB73A012C4FE13C007FE249 /* Build configuration list for PBXProject "PubNubSwiftChatSDK" */ = {
			isa = XCConfigurationList;
			buildConfigurations = (
				3DB73A192C4FE13C007FE249 /* Debug */,
				3DB73A1A2C4FE13C007FE249 /* Release */,
			);
			defaultConfigurationIsVisible = 0;
			defaultConfigurationName = Release;
		};
		3DB73A1B2C4FE13C007FE249 /* Build configuration list for PBXNativeTarget "PubNubSwiftChatSDK" */ = {
			isa = XCConfigurationList;
			buildConfigurations = (
				3DB73A1C2C4FE13C007FE249 /* Debug */,
				3DB73A1D2C4FE13C007FE249 /* Release */,
			);
			defaultConfigurationIsVisible = 0;
			defaultConfigurationName = Release;
		};
		3DB73A1E2C4FE13C007FE249 /* Build configuration list for PBXNativeTarget "PubNubSwiftChatSDKTests" */ = {
			isa = XCConfigurationList;
			buildConfigurations = (
				3DB73A1F2C4FE13C007FE249 /* Debug */,
				3DB73A202C4FE13C007FE249 /* Release */,
			);
			defaultConfigurationIsVisible = 0;
			defaultConfigurationName = Release;
		};
/* End XCConfigurationList section */

/* Begin XCRemoteSwiftPackageReference section */
		3D5B583F2D10B9A100CB74D1 /* XCRemoteSwiftPackageReference "kmp-chat" */ = {
			isa = XCRemoteSwiftPackageReference;
			repositoryURL = "https://github.com/pubnub/kmp-chat/";
			requirement = {
				kind = exactVersion;
				version = "0.11.0-dev";
			};
		};
		3DCF7DFA2CD0FFCC00889326 /* XCRemoteSwiftPackageReference "swift" */ = {
			isa = XCRemoteSwiftPackageReference;
			repositoryURL = "https://github.com/pubnub/swift";
			requirement = {
				kind = exactVersion;
				version = 8.3.0;
			};
		};
/* End XCRemoteSwiftPackageReference section */

/* Begin XCSwiftPackageProductDependency section */
		3D5B58402D10B9A100CB74D1 /* PubNubChat */ = {
			isa = XCSwiftPackageProductDependency;
			package = 3D5B583F2D10B9A100CB74D1 /* XCRemoteSwiftPackageReference "kmp-chat" */;
			productName = PubNubChat;
		};
		3DCF7DFB2CD0FFCC00889326 /* PubNubSDK */ = {
			isa = XCSwiftPackageProductDependency;
			package = 3DCF7DFA2CD0FFCC00889326 /* XCRemoteSwiftPackageReference "swift" */;
			productName = PubNubSDK;
		};
/* End XCSwiftPackageProductDependency section */
	};
	rootObject = 3DB739FE2C4FE13C007FE249 /* Project object */;
}<|MERGE_RESOLUTION|>--- conflicted
+++ resolved
@@ -10,14 +10,12 @@
 		3D043A7A2CA6AAA000F91C05 /* ThreadChannel.swift in Sources */ = {isa = PBXBuildFile; fileRef = 3D043A792CA6AAA000F91C05 /* ThreadChannel.swift */; };
 		3D043A7C2CAAABBD00F91C05 /* ThreadMessage.swift in Sources */ = {isa = PBXBuildFile; fileRef = 3D043A7B2CAAABBD00F91C05 /* ThreadMessage.swift */; };
 		3D043A7E2CAC190200F91C05 /* Constants.swift in Sources */ = {isa = PBXBuildFile; fileRef = 3D043A7D2CAC190200F91C05 /* Constants.swift */; };
-<<<<<<< HEAD
+		3D0F90D32D48DB4700986686 /* MutedUsersManagerInterface.swift in Sources */ = {isa = PBXBuildFile; fileRef = 3D0F90D12D48DB4700986686 /* MutedUsersManagerInterface.swift */; };
+		3D0F90D52D48DEC700986686 /* MutedUsersManagerInterface+AsyncAwait.swift in Sources */ = {isa = PBXBuildFile; fileRef = 3D0F90D42D48DEC700986686 /* MutedUsersManagerInterface+AsyncAwait.swift */; };
 		3D27B8D02D2D9A61003AD459 /* ThreadChannelAsyncIntegrationTests.swift in Sources */ = {isa = PBXBuildFile; fileRef = 3D27B8CF2D2D9A61003AD459 /* ThreadChannelAsyncIntegrationTests.swift */; };
 		3D27B8D22D2D9BBB003AD459 /* ThreadChannel+AsyncAwait.swift in Sources */ = {isa = PBXBuildFile; fileRef = 3D27B8D12D2D9BBB003AD459 /* ThreadChannel+AsyncAwait.swift */; };
 		3D27B8D42D2EAEA6003AD459 /* MessageDraftAsyncIntegrationTests.swift in Sources */ = {isa = PBXBuildFile; fileRef = 3D27B8D32D2EAEA5003AD459 /* MessageDraftAsyncIntegrationTests.swift */; };
 		3D27B8D62D2EAF86003AD459 /* MessageDraft+AsyncAwait.swift in Sources */ = {isa = PBXBuildFile; fileRef = 3D27B8D52D2EAF86003AD459 /* MessageDraft+AsyncAwait.swift */; };
-=======
-		3D0F90CD2D479A6600986686 /* MutedUsersManagerInterface.swift in Sources */ = {isa = PBXBuildFile; fileRef = 3D0F90CC2D479A6600986686 /* MutedUsersManagerInterface.swift */; };
->>>>>>> 71432b6c
 		3D2CA2362C5B9320008D2284 /* PubNubChat+Transform.swift in Sources */ = {isa = PBXBuildFile; fileRef = 3D2CA2352C5B9320008D2284 /* PubNubChat+Transform.swift */; };
 		3D2CA2382C5B9ACA008D2284 /* File.swift in Sources */ = {isa = PBXBuildFile; fileRef = 3D2CA2372C5B9ACA008D2284 /* File.swift */; };
 		3D2CA23A2C5B9CF6008D2284 /* Dictionary.swift in Sources */ = {isa = PBXBuildFile; fileRef = 3D2CA2392C5B9CF6008D2284 /* Dictionary.swift */; };
@@ -147,7 +145,8 @@
 		3D043A792CA6AAA000F91C05 /* ThreadChannel.swift */ = {isa = PBXFileReference; lastKnownFileType = sourcecode.swift; path = ThreadChannel.swift; sourceTree = "<group>"; };
 		3D043A7B2CAAABBD00F91C05 /* ThreadMessage.swift */ = {isa = PBXFileReference; lastKnownFileType = sourcecode.swift; path = ThreadMessage.swift; sourceTree = "<group>"; };
 		3D043A7D2CAC190200F91C05 /* Constants.swift */ = {isa = PBXFileReference; lastKnownFileType = sourcecode.swift; path = Constants.swift; sourceTree = "<group>"; };
-		3D0F90CC2D479A6600986686 /* MutedUsersManagerInterface.swift */ = {isa = PBXFileReference; lastKnownFileType = sourcecode.swift; path = MutedUsersManagerInterface.swift; sourceTree = "<group>"; };
+		3D0F90D12D48DB4700986686 /* MutedUsersManagerInterface.swift */ = {isa = PBXFileReference; fileEncoding = 4; lastKnownFileType = sourcecode.swift; path = MutedUsersManagerInterface.swift; sourceTree = "<group>"; };
+		3D0F90D42D48DEC700986686 /* MutedUsersManagerInterface+AsyncAwait.swift */ = {isa = PBXFileReference; lastKnownFileType = sourcecode.swift; path = "MutedUsersManagerInterface+AsyncAwait.swift"; sourceTree = "<group>"; };
 		3D1C44A52C918A2200E68446 /* PubNubSwiftChatSDK_Info.plist */ = {isa = PBXFileReference; lastKnownFileType = text.plist.xml; path = PubNubSwiftChatSDK_Info.plist; sourceTree = "<group>"; };
 		3D27B8CF2D2D9A61003AD459 /* ThreadChannelAsyncIntegrationTests.swift */ = {isa = PBXFileReference; lastKnownFileType = sourcecode.swift; path = ThreadChannelAsyncIntegrationTests.swift; sourceTree = "<group>"; };
 		3D27B8D12D2D9BBB003AD459 /* ThreadChannel+AsyncAwait.swift */ = {isa = PBXFileReference; lastKnownFileType = sourcecode.swift; path = "ThreadChannel+AsyncAwait.swift"; sourceTree = "<group>"; };
@@ -275,7 +274,15 @@
 /* End PBXFrameworksBuildPhase section */
 
 /* Begin PBXGroup section */
-<<<<<<< HEAD
+		3D0F90D22D48DB4700986686 /* MutedUsers */ = {
+			isa = PBXGroup;
+			children = (
+				3D0F90D12D48DB4700986686 /* MutedUsersManagerInterface.swift */,
+				3D0F90D42D48DEC700986686 /* MutedUsersManagerInterface+AsyncAwait.swift */,
+			);
+			path = MutedUsers;
+			sourceTree = "<group>";
+		};
 		3D46D42E2D122C30007D08DB /* Common */ = {
 			isa = PBXGroup;
 			children = (
@@ -299,14 +306,6 @@
 				3D27B8D32D2EAEA5003AD459 /* MessageDraftAsyncIntegrationTests.swift */,
 			);
 			path = AsyncAwait;
-=======
-		3D0F90CB2D479A5700986686 /* MutedUsers */ = {
-			isa = PBXGroup;
-			children = (
-				3D0F90CC2D479A6600986686 /* MutedUsersManagerInterface.swift */,
-			);
-			path = MutedUsers;
->>>>>>> 71432b6c
 			sourceTree = "<group>";
 		};
 		3D9A17922CC156F100F3F8AB /* MessageDraft */ = {
@@ -388,7 +387,7 @@
 				3D46D43C2D12335D007D08DB /* Chat+AsyncAwait.swift */,
 				3DB73A7A2C57EA29007FE249 /* ChatImpl.swift */,
 				3DB73A242C4FE1F6007FE249 /* ChatConfiguration.swift */,
-				3D0F90CB2D479A5700986686 /* MutedUsers */,
+				3D0F90D22D48DB4700986686 /* MutedUsers */,
 				3D9A17922CC156F100F3F8AB /* MessageDraft */,
 				3DB73A432C511D36007FE249 /* Models */,
 				3DB73A3A2C50F415007FE249 /* Entities */,
@@ -680,7 +679,6 @@
 				3DB73A632C579938007FE249 /* PubNub.ObjectSortField.swift in Sources */,
 				3DB73A732C57CE9E007FE249 /* PubNubChat.RestrictionType.swift in Sources */,
 				3DB73A262C4FE1F6007FE249 /* ChatConfiguration.swift in Sources */,
-				3D0F90CD2D479A6600986686 /* MutedUsersManagerInterface.swift in Sources */,
 				3D2CA2482C621876008D2284 /* MessageActionType.swift in Sources */,
 				3D46D4372D12306A007D08DB /* Membership+AsyncAwait.swift in Sources */,
 				3DB73A272C4FE1F6007FE249 /* Chat.swift in Sources */,
@@ -701,6 +699,7 @@
 				3DB73A532C53A20C007FE249 /* MessageImpl.swift in Sources */,
 				3DB73A672C57A8C5007FE249 /* CreateGroupConversationResult.swift in Sources */,
 				3DB2A8B52C807E2A00167058 /* MembershipImpl.swift in Sources */,
+				3D0F90D32D48DB4700986686 /* MutedUsersManagerInterface.swift in Sources */,
 				3DB2A8B92C80993B00167058 /* ChannelType.swift in Sources */,
 				3D46D4402D130526007D08DB /* Message+AsyncAwait.swift in Sources */,
 				3DB73A592C53BF18007FE249 /* GetFileItem.swift in Sources */,
@@ -709,6 +708,7 @@
 				3DB73A6D2C57BB35007FE249 /* BaseMessage.swift in Sources */,
 				3DB73A5B2C53CAB1007FE249 /* BaseChannel.swift in Sources */,
 				3DB73A7F2C58CCAE007FE249 /* GetCurrentUserMentionsResult.swift in Sources */,
+				3D0F90D52D48DEC700986686 /* MutedUsersManagerInterface+AsyncAwait.swift in Sources */,
 				3D043A7E2CAC190200F91C05 /* Constants.swift in Sources */,
 				3D7062C82D2D82A5000729E1 /* User+AsyncAwait.swift in Sources */,
 				3DB73A3E2C50F5F3007FE249 /* Membership.swift in Sources */,
